--- conflicted
+++ resolved
@@ -12,15 +12,9 @@
     (termbind
       (strict)
       (vardecl
-<<<<<<< HEAD
-        unsafeDataAsConstr
-        (fun
-          (con data) [ [ (con pair) (con integer) ] [ (con list) (con data) ] ]
-=======
         chooseData
         (all
           a (type) (fun (con data) (fun a (fun a (fun a (fun a (fun a a))))))
->>>>>>> 1426912c
         )
       )
       (builtin chooseData)
@@ -61,18 +55,8 @@
     )
     (termbind
       (strict)
-<<<<<<< HEAD
-      (vardecl
-        chooseData
-        (all
-          a (type) (fun (con data) (fun a (fun a (fun a (fun a (fun a a))))))
-        )
-      )
-      (builtin chooseData)
-=======
       (vardecl ifThenElse (all a (type) (fun (con bool) (fun a (fun a a)))))
       (builtin ifThenElse)
->>>>>>> 1426912c
     )
     (termbind
       (strict)
@@ -174,84 +158,8 @@
                                   [
                                     {
                                       [
-<<<<<<< HEAD
-                                        {
-                                          [
-                                            { Maybe_match a }
-                                            [
-                                              dFromData
-                                              [ { head (con data) } l ]
-                                            ]
-                                          ]
-                                          (all
-                                            dead
-                                            (type)
-                                            [ Maybe [ [ Tuple2 a ] b ] ]
-                                          )
-                                        }
-                                        (lam
-                                          ipv
-                                          a
-                                          (abs
-                                            dead
-                                            (type)
-                                            {
-                                              [
-                                                [
-                                                  {
-                                                    [
-                                                      { Maybe_match b }
-                                                      [
-                                                        dFromData
-                                                        [
-                                                          { head (con data) } l
-                                                        ]
-                                                      ]
-                                                    ]
-                                                    (all
-                                                      dead
-                                                      (type)
-                                                      [
-                                                        Maybe [ [ Tuple2 a ] b ]
-                                                      ]
-                                                    )
-                                                  }
-                                                  (lam
-                                                    ipv
-                                                    b
-                                                    (abs
-                                                      dead
-                                                      (type)
-                                                      [
-                                                        {
-                                                          Just
-                                                          [ [ Tuple2 a ] b ]
-                                                        }
-                                                        [
-                                                          [
-                                                            { { Tuple2 a } b }
-                                                            ipv
-                                                          ]
-                                                          ipv
-                                                        ]
-                                                      ]
-                                                    )
-                                                  )
-                                                ]
-                                                (abs
-                                                  dead
-                                                  (type)
-                                                  { Nothing [ [ Tuple2 a ] b ] }
-                                                )
-                                              ]
-                                              (all dead (type) dead)
-                                            }
-                                          )
-                                        )
-=======
                                         { Maybe_match b }
                                         [ dFromData [ { head (con data) } l ] ]
->>>>>>> 1426912c
                                       ]
                                       (all
                                         dead (type) [ Maybe [ [ Tuple2 a ] b ] ]
@@ -264,74 +172,11 @@
                                         dead
                                         (type)
                                         [
-<<<<<<< HEAD
-                                          {
-                                            { chooseList (con data) }
-                                            (fun
-                                              Unit [ Maybe [ [ Tuple2 a ] b ] ]
-                                            )
-                                          }
-                                          [ { tail (con data) } l ]
-=======
                                           { Just [ [ Tuple2 a ] b ] }
                                           [ [ { { Tuple2 a } b } ipv ] ipv ]
->>>>>>> 1426912c
                                         ]
                                       )
-<<<<<<< HEAD
-                                    ]
-                                    Unit
-                                  ]
-                                )
-                                (termbind
-                                  (nonstrict)
-                                  (vardecl lvl [ Maybe [ [ Tuple2 a ] b ] ])
-                                  [
-                                    [
-                                      [
-                                        [
-                                          {
-                                            { chooseList (con data) }
-                                            (fun
-                                              Unit [ Maybe [ [ Tuple2 a ] b ] ]
-                                            )
-                                          }
-                                          l
-                                        ]
-                                        (lam
-                                          ds Unit { Nothing [ [ Tuple2 a ] b ] }
-                                        )
-                                      ]
-                                      (lam ds Unit lvl)
-                                    ]
-                                    Unit
-                                  ]
-                                )
-                                (termbind
-                                  (nonstrict)
-                                  (vardecl x [ Maybe [ [ Tuple2 a ] b ] ])
-                                  [
-                                    [
-                                      [
-                                        [
-                                          {
-                                            { chooseList (con data) }
-                                            (fun
-                                              Unit [ Maybe [ [ Tuple2 a ] b ] ]
-                                            )
-                                          }
-                                          l
-                                        ]
-                                        (lam
-                                          ds Unit { Nothing [ [ Tuple2 a ] b ] }
-                                        )
-                                      ]
-                                      (lam ds Unit lvl)
-                                    ]
-                                    Unit
-=======
                                     )
->>>>>>> 1426912c
                                   ]
                                   (abs
                                     dead (type) { Nothing [ [ Tuple2 a ] b ] }
