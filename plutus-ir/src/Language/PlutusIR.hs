{-# LANGUAGE FlexibleContexts      #-}
{-# LANGUAGE FlexibleInstances     #-}
{-# LANGUAGE LambdaCase            #-}
{-# LANGUAGE MultiParamTypeClasses #-}
{-# LANGUAGE OverloadedStrings     #-}
{-# LANGUAGE TypeOperators         #-}
{-# LANGUAGE UndecidableInstances  #-}
{-# OPTIONS_GHC -Wno-orphans       #-}
module Language.PlutusIR (
    TyName (..),
    Name (..),
    VarDecl (..),
    TyVarDecl (..),
    varDeclNameString,
    tyVarDeclNameString,
    Kind (..),
    Type (..),
    typeSubtypes,
    Datatype (..),
    datatypeNameString,
    Recursivity (..),
    Strictness (..),
    Binding (..),
    bindingSubterms,
    bindingSubtypes,
    bindingIds,
    Term (..),
    termSubterms,
    termSubtypes,
    termBindings,
    Program (..)
    ) where

import           PlutusPrelude

<<<<<<< HEAD
import           Language.PlutusCore              (Kind, Name, TyName, Type (..), typeSubtypes)
import qualified Language.PlutusCore              as PLC
import           Language.PlutusCore.CBOR         ()
import           Language.PlutusCore.MkPlc        (Def (..), TermLike (..), TyVarDecl (..), VarDecl (..))
import qualified Language.PlutusCore.Pretty       as PLC
=======
import           Language.PlutusCore        (Kind, Name, TyName, Type (..), typeSubtypes)
import qualified Language.PlutusCore        as PLC
import           Language.PlutusCore.CBOR   ()
import           Language.PlutusCore.MkPlc  (Def (..), TermLike (..), TyVarDecl (..), VarDecl (..))
import qualified Language.PlutusCore.Name   as PLC
import qualified Language.PlutusCore.Pretty as PLC
>>>>>>> 649d5e82

import           Control.Lens                     hiding (Strict)

import           Codec.Serialise                  (Serialise)

import qualified Data.Text                        as T
import           Data.Text.Prettyprint.Doc.Custom


-- Datatypes

{- Note: [Serialization of PIR]
The serialized version of Plutus-IR will be included in  the final
executable for helping debugging and testing and providing better error
reporting. It is not meant to be stored on the chain, which means that
the underlying representation can vary. The `Generic` instances of the
terms can thus be used as backwards compatibility is not required.
-}

data Datatype tyname name uni a = Datatype a (TyVarDecl tyname a) [TyVarDecl tyname a] name [VarDecl tyname name uni a]
    deriving (Functor, Show, Generic)

instance ( PLC.Closed uni
         , uni `PLC.Everywhere` Serialise
         , Serialise a
         , Serialise tyname
         , Serialise name
         ) => Serialise (Datatype tyname name uni a)

varDeclNameString :: VarDecl tyname Name uni a -> String
varDeclNameString = T.unpack . PLC.nameString . varDeclName

tyVarDeclNameString :: TyVarDecl TyName a -> String
tyVarDeclNameString = T.unpack . PLC.nameString . PLC.unTyName . tyVarDeclName

datatypeNameString :: Datatype TyName name uni a -> String
datatypeNameString (Datatype _ tn _ _ _) = tyVarDeclNameString tn

-- Bindings

-- | Each multi-let-group has to be marked with its scoping:
-- * 'NonRec': the identifiers introduced by this multi-let are only linearly-scoped, i.e. an identifer cannot refer to itself or later-introduced identifiers of the group.
-- * 'Rec': an identifiers introduced by this multi-let group can use all other multi-lets  of the same group (including itself),
-- thus permitting (mutual) recursion.
data Recursivity = NonRec | Rec
    deriving (Show, Eq, Generic, Ord)

-- | Recursivity can form a 'Semigroup' / lattice, where 'NonRec' < 'Rec'.
-- The lattice is ordered by "power": a non-recursive binding group can be made recursive and it will still work, but not vice versa.
-- The semigroup operation is the "join" of the lattice.
instance Semigroup Recursivity where
  NonRec <> x = x
  Rec <> _ = Rec

instance Serialise Recursivity

data Strictness = NonStrict | Strict
    deriving (Show, Eq, Generic)

instance Serialise Strictness

data Binding tyname name uni a = TermBind a Strictness (VarDecl tyname name uni a) (Term tyname name uni a)
                           | TypeBind a (TyVarDecl tyname a) (Type tyname uni a)
                           | DatatypeBind a (Datatype tyname name uni a)
    deriving (Functor, Show, Generic)

instance ( PLC.Closed uni
         , uni `PLC.Everywhere` Serialise
         , Serialise a
         , Serialise tyname
         , Serialise name
         ) => Serialise (Binding tyname name uni a)

{-# INLINE bindingSubterms #-}
-- | Get all the direct child 'Term's of the given 'Binding'.
bindingSubterms :: Traversal' (Binding tyname name uni a) (Term tyname name uni a)
bindingSubterms f = \case
    TermBind x s d t -> TermBind x s d <$> f t
    b@TypeBind {} -> pure b
    d@DatatypeBind {} -> pure d

{-# INLINE varDeclSubtypes #-}
-- | Get all the direct child 'Type's of the given 'VarDecl'.
varDeclSubtypes :: Traversal' (VarDecl tyname name uni a) (Type tyname uni a)
varDeclSubtypes f (VarDecl a n ty) = VarDecl a n <$> f ty

{-# INLINE datatypeSubtypes #-}
-- | Get all the direct child 'Type's of the given 'Datatype'.
datatypeSubtypes :: Traversal' (Datatype tyname name uni a) (Type tyname uni a)
datatypeSubtypes f (Datatype a n vs m cs) = Datatype a n vs m <$> (traverse . varDeclSubtypes) f cs

{-# INLINE bindingSubtypes #-}
-- | Get all the direct child 'Type's of the given 'Binding'.
bindingSubtypes :: Traversal' (Binding tyname name uni a) (Type tyname uni a)
bindingSubtypes f = \case
    TermBind x s d t -> TermBind x s <$> varDeclSubtypes f d <*> pure t
    DatatypeBind x d -> DatatypeBind x <$> datatypeSubtypes f d
    TypeBind a d ty -> TypeBind a d <$> f ty

-- | All the identifiers/names introduced by this binding
-- In case of a datatype-binding it has multiple identifiers: the type, constructors, match function
bindingIds :: (PLC.HasUnique tyname PLC.TypeUnique, PLC.HasUnique name PLC.TermUnique)
            => Traversal' (Binding tyname name uni a) PLC.Unique
bindingIds f = \case
   TermBind x s d t -> TermBind x s <$> varDeclIds f d <*> pure t
   TypeBind a d ty -> TypeBind a <$> tyVarDeclIds f d <*> pure ty
   DatatypeBind a1 (Datatype a2 tvdecl tvdecls n vdecls) ->
     DatatypeBind a1 <$>
       (Datatype a2 <$> tyVarDeclIds f tvdecl
                    <*> traverse (tyVarDeclIds f) tvdecls
                    <*> PLC.theUnique f n
                    <*> traverse (varDeclIds f) vdecls)

tyVarDeclIds :: PLC.HasUnique tyname PLC.TypeUnique => Traversal' (TyVarDecl tyname a) PLC.Unique
tyVarDeclIds f = \(TyVarDecl a n b ) -> TyVarDecl a <$> PLC.theUnique f n <*> pure b

varDeclIds :: PLC.HasUnique name PLC.TermUnique => Traversal' (VarDecl tyname name uni a) PLC.Unique
varDeclIds f = \(VarDecl a n b ) -> VarDecl a <$> PLC.theUnique f n <*> pure b

-- Terms

{- Note [PIR as a PLC extension]
PIR is designed to be an extension of PLC, which means that we try and be strict superset of it.

The main benefit of this is simplicity, but we hope that in future it will make sharing of
theoretical and practical material easier. In the long run it would be nice if PIR was a "true"
extension of PLC (perhaps in the sense of "Trees that Grow"), and then we could potentially
even share most of the typechecker.
-}

{- Note [Declarations in Plutus Core]
In Plutus Core declarations are usually *flattened*, i.e. `(lam x ty t)`, whereas
in Plutus IR they are *reified*, i.e. `(termBind (vardecl x ty) t)`.

Plutus IR needs reified declarations to make it easier to parse *lists* of declarations,
which occur in a few places.

However, we also include all of Plutus Core's term syntax in our term syntax (and we also use
its types). We therefore have somewhat inconsistent syntax since declarations in Plutus
Core terms will be flattened. This makes the embedding obvious and makes life easier
if we were ever to use the Plutus Core AST "for real".

It would be nice to resolve the inconsistency, but this would probably require changing
Plutus Core to use reified declarations.
-}

-- See note [PIR as a PLC extension]
data Term tyname name uni a =
                        -- Plutus Core (ish) forms, see note [Declarations in Plutus Core]
                          Let a Recursivity (NonEmpty (Binding tyname name uni a)) (Term tyname name uni a)
                        | Var a name
                        | TyAbs a tyname (Kind a) (Term tyname name uni a)
                        | LamAbs a name (Type tyname uni a) (Term tyname name uni a)
                        | Apply a (Term tyname name uni a) (Term tyname name uni a)
                        | Constant a (PLC.Some (PLC.ValueOf uni))
                        | Builtin a (PLC.Builtin a)
                        | TyInst a (Term tyname name uni a) (Type tyname uni a)
                        | Error a (Type tyname uni a)
                        | IWrap a (Type tyname uni a) (Type tyname uni a) (Term tyname name uni a)
                        | Unwrap a (Term tyname name uni a)
                        deriving (Functor, Show, Generic)

instance ( PLC.Closed uni
         , uni `PLC.Everywhere` Serialise
         , Serialise a
         , Serialise tyname
         , Serialise name
         ) => Serialise (Term tyname name uni a)

instance TermLike (Term tyname name uni) tyname name uni where
    var      = Var
    tyAbs    = TyAbs
    lamAbs   = LamAbs
    apply    = Apply
    constant = Constant
    builtin  = Builtin
    tyInst   = TyInst
    unwrap   = Unwrap
    iWrap    = IWrap
    error    = Error
    termLet x (Def vd bind) = Let x NonRec (pure $ TermBind x Strict vd bind)
    typeLet x (Def vd bind) = Let x NonRec (pure $ TypeBind x vd bind)

{-# INLINE termSubterms #-}
-- | Get all the direct child 'Term's of the given 'Term', including those within 'Binding's.
termSubterms :: Traversal' (Term tyname name uni a) (Term tyname name uni a)
termSubterms f = \case
    Let x r bs t -> Let x r <$> (traverse . bindingSubterms) f bs <*> f t
    TyAbs x tn k t -> TyAbs x tn k <$> f t
    LamAbs x n ty t -> LamAbs x n ty <$> f t
    Apply x t1 t2 -> Apply x <$> f t1 <*> f t2
    TyInst x t ty -> TyInst x <$> f t <*> pure ty
    IWrap x ty1 ty2 t -> IWrap x ty1 ty2 <$> f t
    Unwrap x t -> Unwrap x <$> f t
    e@Error {} -> pure e
    v@Var {} -> pure v
    c@Constant {} -> pure c
    b@Builtin {} -> pure b

{-# INLINE termSubtypes #-}
-- | Get all the direct child 'Type's of the given 'Term', including those within 'Binding's.
termSubtypes :: Traversal' (Term tyname name uni a) (Type tyname uni a)
termSubtypes f = \case
    Let x r bs t -> Let x r <$> (traverse . bindingSubtypes) f bs <*> pure t
    LamAbs x n ty t -> LamAbs x n <$> f ty <*> pure t
    TyInst x t ty -> TyInst x t <$> f ty
    IWrap x ty1 ty2 t -> IWrap x <$> f ty1 <*> f ty2 <*> pure t
    Error x ty -> Error x <$> f ty
    t@TyAbs {} -> pure t
    a@Apply {} -> pure a
    u@Unwrap {} -> pure u
    v@Var {} -> pure v
    c@Constant {} -> pure c
    b@Builtin {} -> pure b

{-# INLINE termBindings #-}
-- | Get all the direct child 'Binding's of the given 'Term'.
termBindings :: Traversal' (Term tyname name uni a) (Binding tyname name uni a)
termBindings f = \case
    Let x r bs t -> Let x r <$> traverse f bs <*> pure t
    t -> pure t

-- no version as PIR is not versioned
data Program tyname name uni a = Program a (Term tyname name uni a) deriving Generic

instance ( PLC.Closed uni
         , uni `PLC.Everywhere` Serialise
         , Serialise a
         , Serialise tyname
         , Serialise name
         ) => Serialise (Program tyname name uni a)

-- Pretty-printing

instance ( PLC.PrettyClassicBy configName tyname
         , PLC.PrettyClassicBy configName name
         , PLC.GShow uni, uni `PLC.Everywhere` PLC.PrettyConst
         ) => PrettyBy (PLC.PrettyConfigClassic configName) (VarDecl tyname name uni a) where
    prettyBy config (VarDecl _ n ty) = parens' ("vardecl" </> vsep' [prettyBy config n, prettyBy config ty])

instance (PLC.PrettyClassicBy configName tyname) =>
        PrettyBy (PLC.PrettyConfigClassic configName) (TyVarDecl tyname a) where
    prettyBy config (TyVarDecl _ n ty) = parens' ("tyvardecl" </> vsep' [prettyBy config n, prettyBy config ty])

instance PrettyBy (PLC.PrettyConfigClassic configName) Recursivity where
    prettyBy _ = \case
        NonRec -> parens' "nonrec"
        Rec -> parens' "rec"

instance PrettyBy (PLC.PrettyConfigClassic configName) Strictness where
    prettyBy _ = \case
        NonStrict -> parens' "nonstrict"
        Strict -> parens' "strict"

instance ( PLC.PrettyClassicBy configName tyname
         , PLC.PrettyClassicBy configName name
         , PLC.GShow uni, uni `PLC.Everywhere` PLC.PrettyConst
         ) => PrettyBy (PLC.PrettyConfigClassic configName) (Datatype tyname name uni a) where
    prettyBy config (Datatype _ ty tyvars destr constrs) = parens' ("datatype" </> vsep' [
                                                                         prettyBy config ty,
                                                                         vsep' $ fmap (prettyBy config) tyvars,
                                                                         prettyBy config destr,
                                                                         vsep' $ fmap (prettyBy config) constrs])

instance ( PLC.PrettyClassicBy configName tyname
         , PLC.PrettyClassicBy configName name
         , PLC.GShow uni, PLC.Closed uni, uni `PLC.Everywhere` PLC.PrettyConst
         ) => PrettyBy (PLC.PrettyConfigClassic configName) (Binding tyname name uni a) where
    prettyBy config = \case
        TermBind _ s d t -> parens' ("termbind" </> vsep' [prettyBy config s, prettyBy config d, prettyBy config t])
        TypeBind _ d ty -> parens' ("typebind" </> vsep' [prettyBy config d, prettyBy config ty])
        DatatypeBind _ d -> parens' ("datatypebind" </> prettyBy config d)

instance ( PLC.PrettyClassicBy configName tyname
         , PLC.PrettyClassicBy configName name
         , PLC.GShow uni, PLC.Closed uni, uni `PLC.Everywhere` PLC.PrettyConst
         ) => PrettyBy (PLC.PrettyConfigClassic configName) (Term tyname name uni a) where
    prettyBy config = \case
        Let _ r bs t -> parens' ("let" </> vsep' [prettyBy config r, vsep' . toList $ fmap (prettyBy config) bs, prettyBy config t])
        Var _ n -> prettyBy config n
        TyAbs _ tn k t -> parens' ("abs" </> vsep' [prettyBy config tn, prettyBy config k, prettyBy config t])
        LamAbs _ n ty t -> parens' ("lam" </> vsep' [prettyBy config n, prettyBy config ty, prettyBy config t])
        Apply _ t1 t2 -> brackets' (vsep' [prettyBy config t1, prettyBy config t2])
        Constant _ c -> parens' ("con" </> pretty c)
        Builtin _ bi -> parens' ("builtin" </> pretty bi)
        TyInst _ t ty -> braces' (vsep' [prettyBy config t, prettyBy config ty])
        Error _ ty -> parens' ("error" </> prettyBy config ty)
        IWrap _ ty1 ty2 t -> parens' ("iwrap" </> vsep' [ prettyBy config ty1, prettyBy config ty2, prettyBy config t ])
        Unwrap _ t -> parens' ("unwrap" </> prettyBy config t)

instance ( PLC.PrettyClassicBy configName tyname
         , PLC.PrettyClassicBy configName name
         , PLC.GShow uni, PLC.Closed uni, uni `PLC.Everywhere` PLC.PrettyConst
         ) => PrettyBy (PLC.PrettyConfigClassic configName) (Program tyname name uni a) where
    prettyBy config (Program _ t) = parens' ("program" </> prettyBy config t)

-- See note [Default pretty instances for PLC]
instance (PLC.PrettyClassic tyname) =>
    Pretty (TyVarDecl tyname a) where
    pretty = PLC.prettyClassicDef

instance ( PLC.PrettyClassic tyname
         , PLC.PrettyClassic name
         , PLC.GShow uni, uni `PLC.Everywhere` PLC.PrettyConst
         ) => Pretty (VarDecl tyname name uni a) where
    pretty = PLC.prettyClassicDef

instance ( PLC.PrettyClassic tyname
         , PLC.PrettyClassic name
         , PLC.GShow uni, uni `PLC.Everywhere` PLC.PrettyConst
         ) => Pretty (Datatype tyname name uni a) where
    pretty = PLC.prettyClassicDef

instance ( PLC.PrettyClassic tyname
         , PLC.PrettyClassic name
         , PLC.GShow uni, PLC.Closed uni, uni `PLC.Everywhere` PLC.PrettyConst
         ) => Pretty (Binding tyname name uni a) where
    pretty = PLC.prettyClassicDef

instance ( PLC.PrettyClassic tyname
         , PLC.PrettyClassic name
         , PLC.GShow uni, PLC.Closed uni, uni `PLC.Everywhere` PLC.PrettyConst
         ) => Pretty (Term tyname name uni a) where
    pretty = PLC.prettyClassicDef

instance ( PLC.PrettyClassic tyname
         , PLC.PrettyClassic name
         , PLC.GShow uni, PLC.Closed uni, uni `PLC.Everywhere` PLC.PrettyConst
         ) => Pretty (Program tyname name uni a) where
    pretty = PLC.prettyClassicDef<|MERGE_RESOLUTION|>--- conflicted
+++ resolved
@@ -33,20 +33,12 @@
 
 import           PlutusPrelude
 
-<<<<<<< HEAD
 import           Language.PlutusCore              (Kind, Name, TyName, Type (..), typeSubtypes)
 import qualified Language.PlutusCore              as PLC
 import           Language.PlutusCore.CBOR         ()
 import           Language.PlutusCore.MkPlc        (Def (..), TermLike (..), TyVarDecl (..), VarDecl (..))
+import qualified Language.PlutusCore.Name         as PLC
 import qualified Language.PlutusCore.Pretty       as PLC
-=======
-import           Language.PlutusCore        (Kind, Name, TyName, Type (..), typeSubtypes)
-import qualified Language.PlutusCore        as PLC
-import           Language.PlutusCore.CBOR   ()
-import           Language.PlutusCore.MkPlc  (Def (..), TermLike (..), TyVarDecl (..), VarDecl (..))
-import qualified Language.PlutusCore.Name   as PLC
-import qualified Language.PlutusCore.Pretty as PLC
->>>>>>> 649d5e82
 
 import           Control.Lens                     hiding (Strict)
 
