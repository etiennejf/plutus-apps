cabal-version: 3.0
name:          plutus-pab-executables
version:       1.0.0.0
license:       Apache-2.0
license-files:
  LICENSE
  NOTICE

maintainer:    jann.mueller@iohk.io
author:        Jann Müller
homepage:      https://github.com/input-output-hk/plutus-apps#readme
bug-reports:   https://github.com/input-output-hk/plutus-apps/issues
description:
  Please see the README on GitHub at <https://github.com/input-output-hk/plutus-apps#readme>

build-type:    Simple

source-repository head
  type:     git
  location: https://github.com/input-output-hk/plutus-apps

flag defer-plugin-errors
  description:
    Defer errors from the plugin, useful for things like Haddock that can't handle it.

  default:     False
  manual:      True

common lang
  default-language:   Haskell2010
  default-extensions:
    DeriveFoldable
    DeriveFunctor
    DeriveGeneric
    DeriveLift
    DeriveTraversable
    ExplicitForAll
    GeneralizedNewtypeDeriving
    ImportQualifiedPost
    ScopedTypeVariables
    StandaloneDeriving

  -- See Plutus Tx readme for why we need the following flags:
  -- -fobject-code -fno-ignore-interface-pragmas and -fno-omit-interface-pragmas
  ghc-options:
    -Wall -Wnoncanonical-monad-instances -Wincomplete-uni-patterns
    -Wincomplete-record-updates -Wredundant-constraints -Widentities
    -fobject-code -fno-ignore-interface-pragmas
    -fno-omit-interface-pragmas -Wunused-packages

  if flag(defer-plugin-errors)
    ghc-options: -fplugin-opt PlutusTx.Plugin:defer-errors

library
  import:          lang
  exposed-modules: Plutus.PAB.Run.PSGenerator
  hs-source-dirs:  src
  build-depends:
    , freer-extras       >=1.0.0
    , playground-common  >=1.0.0
    , plutus-contract    >=1.0.0
    , plutus-pab         >=1.0.0

  build-depends:
    , base                >=4.7   && <5
    , lens
    , playground-common   >=1.0.0
    , purescript-bridge
    , servant-purescript
    , text

executable plutus-pab-setup
  main-is:            Main.hs
  hs-source-dirs:     app
  other-modules:      CommandParser
  default-language:   Haskell2010
  default-extensions: ImportQualifiedPost
  ghc-options:
    -threaded -rtsopts -with-rtsopts=-N -Wall -Wcompat
    -Wincomplete-uni-patterns -Wincomplete-record-updates
    -Wno-missing-import-lists -Wredundant-constraints -O0
    -Wunused-packages

  build-depends:
    , aeson
    , base                  >=4.9   && <5
    , iohk-monitoring
    , monad-logger
    , optparse-applicative
    , plutus-contract       >=1.0.0
    , plutus-pab            >=1.0.0

-- TODO: This needs to be moved to plutus-use-cases once plutus-pab doesn't
-- depend on plutus-use-cases anymore.
executable plutus-pab-examples
  main-is:            Main.hs
  hs-source-dirs:     examples
  other-modules:
    ContractExample
    ContractExample.AtomicSwap
    ContractExample.IntegrationTest
    ContractExample.PayToWallet
    ContractExample.WaitForTx

  default-language:   Haskell2010
  default-extensions: ImportQualifiedPost
  ghc-options:
    -threaded -rtsopts -with-rtsopts=-N -Wall -Wcompat
    -Wincomplete-uni-patterns -Wincomplete-record-updates
    -Wno-missing-import-lists -Wredundant-constraints -O0
    -Wunused-packages

  build-depends:
    , aeson
    , base                       >=4.9   && <5
    , containers
    , data-default
    , freer-simple
    , lens
    , openapi3
<<<<<<< HEAD
    , playground-common          >=1.0.0
    , plutus-contract            >=1.0.0
    , plutus-ledger              >=1.0.0
    , plutus-ledger-constraints  >=1.0.0
    , plutus-pab                 >=1.0.0
    , plutus-pab-executables     >=1.0.0
    , plutus-use-cases           >=1.0.0
=======
    , playground-common
    , plutus-contract
    , plutus-ledger
    , plutus-ledger-api
    , plutus-ledger-constraints
    , plutus-pab
    , plutus-pab-executables
    , plutus-use-cases
>>>>>>> 0c379232
    , prettyprinter
    , purescript-bridge
    , row-types
    , text

-- TODO: This needs to be moved to plutus-use-cases once plutus-pab doesn't
-- depend on plutus-use-cases anymore.
executable plutus-uniswap
  main-is:            Main.hs
  hs-source-dirs:     examples/uniswap
  other-modules:
  default-language:   Haskell2010
  default-extensions: ImportQualifiedPost
  ghc-options:
    -threaded -rtsopts -with-rtsopts=-N -Wall -Wcompat
    -Wincomplete-uni-patterns -Wincomplete-record-updates
    -Wno-missing-import-lists -Wredundant-constraints -O0
    -Wunused-packages

  build-depends:
    , aeson
    , base              >=4.9   && <5
    , containers
    , data-default
    , freer-simple
    , openapi3
    , plutus-contract   >=1.0.0
    , plutus-ledger     >=1.0.0
    , plutus-pab        >=1.0.0
    , plutus-use-cases  >=1.0.0
    , prettyprinter
    , text

-- TODO: This needs to be moved to plutus-use-cases once plutus-pab doesn't
-- depend on plutus-use-cases anymore.
executable plutus-pab-local-cluster
  main-is:            Main.hs
  hs-source-dirs:     local-cluster examples
  other-modules:
    ContractExample
    ContractExample.AtomicSwap
    ContractExample.IntegrationTest
    ContractExample.PayToWallet
    ContractExample.WaitForTx

  default-language:   Haskell2010
  default-extensions: ImportQualifiedPost
  ghc-options:
    -threaded -rtsopts -with-rtsopts=-N -Wall -Wcompat
    -Wincomplete-uni-patterns -Wincomplete-record-updates
    -Wno-missing-import-lists -Wredundant-constraints -O0
    -Wunused-packages

  build-depends:
    , playground-common          >=1.0.0
    , plutus-contract            >=1.0.0
    , plutus-ledger              >=1.0.0
    , plutus-ledger-api          >=1.0.0
    , plutus-ledger-constraints  >=1.0.0
    , plutus-pab                 >=1.0.0
    , plutus-pab-executables     >=1.0.0
    , plutus-use-cases           >=1.0.0

  build-depends:
    , aeson
    , base               >=4.9 && <5
    , containers
    , data-default
    , freer-simple
    , lens
    , openapi3
    , prettyprinter
    , purescript-bridge
    , row-types
    , text

executable plutus-pab-test-psgenerator
  default-language:   Haskell2010
  default-extensions: ImportQualifiedPost
  ghc-options:        -Wunused-packages
  hs-source-dirs:     test-psgenerator test/full examples
  main-is:            TestPSGenerator.hs
  other-modules:
    ContractExample.AtomicSwap
    ContractExample.IntegrationTest
    ContractExample.PayToWallet
    Plutus.PAB.Effects.Contract.ContractTest
    Plutus.PAB.Simulator.Test

  -- TODO plutus-use-cases dep needs to be removed
  build-depends:
    , aeson
    , aeson-pretty
    , base                       >=4.9   && <5
    , bytestring
    , containers
    , data-default
    , filepath
    , freer-extras               >=1.0.0
    , freer-simple
    , lens
    , mtl
<<<<<<< HEAD
    , playground-common          >=1.0.0
    , plutus-contract            >=1.0.0
    , plutus-ledger              >=1.0.0
    , plutus-ledger-constraints  >=1.0.0
    , plutus-pab                 >=1.0.0
    , plutus-use-cases           >=1.0.0
=======
    , playground-common
    , plutus-contract
    , plutus-ledger
    , plutus-ledger-api
    , plutus-ledger-constraints
    , plutus-pab
    , plutus-use-cases
>>>>>>> 0c379232
    , prettyprinter
    , purescript-bridge
    , row-types
    , servant-purescript
    , text

test-suite plutus-pab-test-full
  default-language:   Haskell2010
  default-extensions: ImportQualifiedPost
  ghc-options:        -Wunused-packages
  hs-source-dirs:     test/full examples
  type:               exitcode-stdio-1.0
  main-is:            Spec.hs
  other-modules:
    ContractExample
    ContractExample.AtomicSwap
    ContractExample.IntegrationTest
    ContractExample.PayToWallet
    ContractExample.WaitForTx
    Plutus.PAB.CliSpec
    Plutus.PAB.CoreSpec
    Plutus.PAB.Effects.Contract.BuiltinSpec
    Plutus.PAB.Effects.Contract.ContractTest
    Plutus.PAB.Simulator.Test

  -- TODO plutus-use-cases dep needs to be removed
  build-depends:
    , aeson
    , async
    , base                       >=4.9   && <5
    , containers
    , data-default
    , freer-extras               >=1.0.0
    , freer-simple
    , http-client
    , iohk-monitoring
    , lens
    , mtl
    , openapi3
<<<<<<< HEAD
    , playground-common          >=1.0.0
    , plutus-chain-index-core    >=1.0.0
    , plutus-contract            >=1.0.0
    , plutus-ledger              >=1.0.0
    , plutus-ledger-constraints  >=1.0.0
    , plutus-pab                 >=1.0.0
    , plutus-pab-executables     >=1.0.0
    , plutus-tx                  >=1.0.0
    , plutus-use-cases           >=1.0.0
=======
    , playground-common
    , plutus-chain-index-core
    , plutus-contract
    , plutus-ledger
    , plutus-ledger-api
    , plutus-ledger-constraints
    , plutus-pab
    , plutus-pab-executables
    , plutus-tx
    , plutus-use-cases
>>>>>>> 0c379232
    , prettyprinter
    , purescript-bridge
    , quickcheck-instances
    , row-types
    , servant-client
    , servant-server
    , sqlite-simple
    , stm
    , tasty
    , tasty-hunit
    , text
    , uuid
    , yaml

test-suite plutus-pab-test-full-long-running
  default-language:   Haskell2010
  default-extensions: ImportQualifiedPost
  ghc-options:        -Wunused-packages
  hs-source-dirs:     test/full examples
  type:               exitcode-stdio-1.0
  main-is:            SpecLongRunning.hs
  other-modules:
    ContractExample
    ContractExample.AtomicSwap
    ContractExample.IntegrationTest
    ContractExample.PayToWallet
    ContractExample.WaitForTx
    Plutus.PAB.CliSpec
    Plutus.PAB.Effects.Contract.ContractTest
    Plutus.PAB.Simulator.Test

  -- TODO plutus-use-cases dep needs to be removed
  build-depends:
    , aeson
    , async
    , base                       >=4.9   && <5
    , containers
    , data-default
    , freer-extras               >=1.0.0
    , freer-simple
    , http-client
    , iohk-monitoring
    , lens
    , mtl
    , openapi3
<<<<<<< HEAD
    , playground-common          >=1.0.0
    , plutus-chain-index-core    >=1.0.0
    , plutus-contract            >=1.0.0
    , plutus-ledger              >=1.0.0
    , plutus-ledger-constraints  >=1.0.0
    , plutus-pab                 >=1.0.0
    , plutus-pab-executables     >=1.0.0
    , plutus-use-cases           >=1.0.0
=======
    , playground-common
    , plutus-chain-index-core
    , plutus-contract
    , plutus-ledger
    , plutus-ledger-api
    , plutus-ledger-constraints
    , plutus-pab
    , plutus-pab-executables
    , plutus-use-cases
>>>>>>> 0c379232
    , prettyprinter
    , purescript-bridge
    , row-types
    , servant-client
    , servant-server
    , sqlite-simple
    , tasty
    , tasty-hunit
    , text
    , yaml

executable tx-inject
  import:           lang
  main-is:          Main.hs
  hs-source-dirs:   tx-inject
  other-modules:    TxInject.RandomTx
  default-language: Haskell2010
  build-depends:
    , base                  >=4.9   && <5
    , clock
    , containers
    , data-default
    , hedgehog
    , lens
    , mwc-random
    , optparse-applicative
    , plutus-contract       >=1.0.0
    , plutus-ledger         >=1.0.0
    , plutus-pab            >=1.0.0
    , pretty-simple
    , primitive
    , rate-limit
    , signal
    , stm
    , text
    , time-units
    , yaml

executable sync-client
  import:           lang
  main-is:          Main.hs
  hs-source-dirs:   sync-client
  default-language: Haskell2010
  build-depends:
    , base                     >=4.9   && <5
    , cardano-api              >=1.35
    , cardano-slotting
    , contra-tracer
    , either
    , optparse-applicative
    , plutus-chain-index-core  >=1.0.0
    , plutus-ledger            >=1.0.0
    , text

executable plutus-pab-nami-demo
  import:         lang
  main-is:        Main.hs
  hs-source-dirs: demo/pab-nami/pab/app
  other-modules:  DemoContract
  ghc-options:    -threaded
  build-depends:
    , aeson
    , base                       >=4.9   && <5
    , openapi3
    , playground-common          >=1.0.0
    , plutus-contract            >=1.0.0
    , plutus-ledger              >=1.0.0
    , plutus-ledger-constraints  >=1.0.0
    , plutus-pab                 >=1.0.0
    , plutus-pab-executables     >=1.0.0
    , prettyprinter
    , purescript-bridge

executable plutus-pab-nami-demo-generator
  import:         lang
  main-is:        Generator.hs
  hs-source-dirs: demo/pab-nami/pab/app
  other-modules:  DemoContract
  ghc-options:    -threaded
  build-depends:
    , aeson
    , base                       >=4.9   && <5
    , openapi3
    , optparse-applicative
    , playground-common          >=1.0.0
    , plutus-contract            >=1.0.0
    , plutus-ledger              >=1.0.0
    , plutus-ledger-constraints  >=1.0.0
    , plutus-pab                 >=1.0.0
    , plutus-pab-executables     >=1.0.0
    , prettyprinter
    , purescript-bridge

executable pab-cli
  import:         lang
  main-is:        Main.hs
  hs-source-dirs: pab-cli
  other-modules:
    App
    CommandParser
    Types

  ghc-options:    -threaded -Wmissing-import-lists -Wunused-packages
  build-depends:
    , plutus-chain-index-core  >=1.0.0
    , plutus-ledger            >=1.0.0
    , plutus-pab               >=1.0.0

  build-depends:
    , cardano-api                  >=1.35
    , cardano-ledger-shelley
    , ouroboros-consensus-shelley

  build-depends:
    , aeson
    , async
    , base            >=4.9  && <5
    , bytestring
    , cardano-api     >=1.35
    , data-default
    , directory
    , docopt
    , exceptions
    , filepath
    , freer-simple
    , MissingH
    , process
    , req
    , servant-client
    , text
    , time
    , yaml<|MERGE_RESOLUTION|>--- conflicted
+++ resolved
@@ -118,24 +118,14 @@
     , freer-simple
     , lens
     , openapi3
-<<<<<<< HEAD
-    , playground-common          >=1.0.0
-    , plutus-contract            >=1.0.0
-    , plutus-ledger              >=1.0.0
+    , playground-common          >=1.0.0
+    , plutus-contract            >=1.0.0
+    , plutus-ledger              >=1.0.0
+    , plutus-ledger-api          >=1.0.0
     , plutus-ledger-constraints  >=1.0.0
     , plutus-pab                 >=1.0.0
     , plutus-pab-executables     >=1.0.0
     , plutus-use-cases           >=1.0.0
-=======
-    , playground-common
-    , plutus-contract
-    , plutus-ledger
-    , plutus-ledger-api
-    , plutus-ledger-constraints
-    , plutus-pab
-    , plutus-pab-executables
-    , plutus-use-cases
->>>>>>> 0c379232
     , prettyprinter
     , purescript-bridge
     , row-types
@@ -238,22 +228,13 @@
     , freer-simple
     , lens
     , mtl
-<<<<<<< HEAD
-    , playground-common          >=1.0.0
-    , plutus-contract            >=1.0.0
-    , plutus-ledger              >=1.0.0
+    , playground-common          >=1.0.0
+    , plutus-contract            >=1.0.0
+    , plutus-ledger              >=1.0.0
+    , plutus-ledger-api          >=1.0.0
     , plutus-ledger-constraints  >=1.0.0
     , plutus-pab                 >=1.0.0
     , plutus-use-cases           >=1.0.0
-=======
-    , playground-common
-    , plutus-contract
-    , plutus-ledger
-    , plutus-ledger-api
-    , plutus-ledger-constraints
-    , plutus-pab
-    , plutus-use-cases
->>>>>>> 0c379232
     , prettyprinter
     , purescript-bridge
     , row-types
@@ -293,28 +274,16 @@
     , lens
     , mtl
     , openapi3
-<<<<<<< HEAD
     , playground-common          >=1.0.0
     , plutus-chain-index-core    >=1.0.0
     , plutus-contract            >=1.0.0
     , plutus-ledger              >=1.0.0
+    , plutus-ledger-api          >=1.0.0
     , plutus-ledger-constraints  >=1.0.0
     , plutus-pab                 >=1.0.0
     , plutus-pab-executables     >=1.0.0
     , plutus-tx                  >=1.0.0
     , plutus-use-cases           >=1.0.0
-=======
-    , playground-common
-    , plutus-chain-index-core
-    , plutus-contract
-    , plutus-ledger
-    , plutus-ledger-api
-    , plutus-ledger-constraints
-    , plutus-pab
-    , plutus-pab-executables
-    , plutus-tx
-    , plutus-use-cases
->>>>>>> 0c379232
     , prettyprinter
     , purescript-bridge
     , quickcheck-instances
@@ -360,26 +329,15 @@
     , lens
     , mtl
     , openapi3
-<<<<<<< HEAD
     , playground-common          >=1.0.0
     , plutus-chain-index-core    >=1.0.0
     , plutus-contract            >=1.0.0
     , plutus-ledger              >=1.0.0
+    , plutus-ledger-api          >=1.0.0
     , plutus-ledger-constraints  >=1.0.0
     , plutus-pab                 >=1.0.0
     , plutus-pab-executables     >=1.0.0
     , plutus-use-cases           >=1.0.0
-=======
-    , playground-common
-    , plutus-chain-index-core
-    , plutus-contract
-    , plutus-ledger
-    , plutus-ledger-api
-    , plutus-ledger-constraints
-    , plutus-pab
-    , plutus-pab-executables
-    , plutus-use-cases
->>>>>>> 0c379232
     , prettyprinter
     , purescript-bridge
     , row-types
