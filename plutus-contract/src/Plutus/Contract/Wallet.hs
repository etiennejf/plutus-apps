--- conflicted
+++ resolved
@@ -243,31 +243,10 @@
     -> UnbalancedTx
     -> Either CardanoLedgerError ExportTx
 export params utx =
-<<<<<<< HEAD
-    let UnbalancedTx
-            { unBalancedTxTx
-            , unBalancedTxUtxoIndex
-            , unBalancedTxRequiredSignatories
-            } = finalize (P.pSlotConfig params) utx
-        requiredSigners = Set.toList unBalancedTxRequiredSignatories
-        fromCardanoTx ctx = do
-            utxo <- fromPlutusIndex params (P.UtxoIndex unBalancedTxUtxoIndex)
-            makeTransactionBody params utxo ctx
-     in ExportTx
-        <$> fmap (C.makeSignedTransaction []) (either fromCardanoTx (first Right . CardanoAPI.toCardanoTxBody params requiredSigners) unBalancedTxTx)
-        <*> first Right (mkInputs (P.pNetworkId params) unBalancedTxUtxoIndex)
-        <*> either (const $ Right []) (first Right . mkRedeemers) unBalancedTxTx
-
-finalize :: SlotConfig -> UnbalancedTx -> UnbalancedTx
-finalize slotConfig utx =
-     utx & U.tx
-         . P.validRange
-         .~ posixTimeRangeToContainedSlotRange slotConfig (utx ^. U.validityTimeRange)
-=======
-    let utxFinal = finalize (Plutus.pSlotConfig params) utx
+    let utxFinal = finalize (P.pSlotConfig params) utx
         requiredSigners = Set.toList (unBalancedTxRequiredSignatories utxFinal)
         fromCardanoTx ctx = do
-            utxo <- fromPlutusIndex params $ Plutus.UtxoIndex (unBalancedTxUtxoIndex utxFinal)
+            utxo <- fromPlutusIndex params $ P.UtxoIndex (unBalancedTxUtxoIndex utxFinal)
             makeTransactionBody params utxo ctx
      in ExportTx
         <$> fmap (C.makeSignedTransaction [])
@@ -275,7 +254,7 @@
                      fromCardanoTx
                      (first Right . CardanoAPI.toCardanoTxBody params requiredSigners)
                      (unBalancedTxTx utxFinal))
-        <*> first Right (mkInputs (Plutus.pNetworkId params) (unBalancedTxUtxoIndex utxFinal))
+        <*> first Right (mkInputs (P.pNetworkId params) (unBalancedTxUtxoIndex utxFinal))
         <*> either (const $ Right []) (first Right . mkRedeemers) (unBalancedTxTx utx)
 
 -- | when we use UnbalancedEmulatorTx, finalize computes the final validityRange and set it into the Tx.
@@ -284,10 +263,9 @@
 finalize :: SlotConfig -> UnbalancedTx -> UnbalancedTx
 finalize slotConfig utx@UnbalancedEmulatorTx{unBalancedTxValidityTimeRange} =
     utx & U.tx
-    . Plutus.validRange
+    . P.validRange
     .~ posixTimeRangeToContainedSlotRange slotConfig unBalancedTxValidityTimeRange
 finalize _ utx@UnbalancedCardanoTx{} = utx
->>>>>>> 708290b3
 
 mkInputs :: C.NetworkId -> Map Plutus.TxOutRef Plutus.TxOut -> Either CardanoAPI.ToCardanoError [ExportTxInput]
 mkInputs networkId = traverse (uncurry (toExportTxInput networkId)) . Map.toList
