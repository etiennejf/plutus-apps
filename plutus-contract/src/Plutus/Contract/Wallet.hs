{-# LANGUAGE BlockArguments     #-}
{-# LANGUAGE DataKinds          #-}
{-# LANGUAGE DeriveAnyClass     #-}
{-# LANGUAGE DerivingStrategies #-}
{-# LANGUAGE FlexibleContexts   #-}
{-# LANGUAGE FlexibleInstances  #-}
{-# LANGUAGE LambdaCase         #-}
{-# LANGUAGE MonoLocalBinds     #-}
{-# LANGUAGE NamedFieldPuns     #-}
{-# LANGUAGE OverloadedStrings  #-}
{-# LANGUAGE RankNTypes         #-}
{-# LANGUAGE TypeApplications   #-}
-- | Turn 'UnbalancedTx' values into transactions using the
--   wallet API.
module Plutus.Contract.Wallet(
      balanceTx
    , handleTx
    , yieldUnbalancedTx
    , getUnspentOutput
    , WAPI.signTxAndSubmit
    -- * Exporting transactions
    , ExportTx(..)
    , ExportTxInput(..)
    , ExportTxRedeemer(..)
    , export
    , finalize
    ) where

import Cardano.Api qualified as C
import Control.Applicative ((<|>))
import Control.Lens ((&), (.~), (^.))
import Control.Monad (join, (>=>))
import Control.Monad.Error.Lens (throwing)
import Control.Monad.Freer (Eff, Member)
import Control.Monad.Freer.Error (Error, throwError)
import Data.Aeson (FromJSON (parseJSON), Object, ToJSON (toJSON), Value (String), object, withObject, (.:), (.=))
import Data.Aeson.Extras qualified as JSON
import Data.Aeson.Types (Parser, parseFail)
import Data.Bifunctor (first)
import Data.Map (Map)
import Data.Map qualified as Map
import Data.Maybe (mapMaybe)
import Data.OpenApi qualified as OpenApi
import Data.Set qualified as Set
import Data.Typeable (Typeable)
import Data.Void (Void)
import GHC.Generics (Generic)
import Ledger qualified as P
import Ledger.Ada qualified as Ada
import Ledger.Constraints (mustPayToPubKey)
import Ledger.Constraints.OffChain (UnbalancedTx (UnbalancedTx, unBalancedTxRequiredSignatories, unBalancedTxTx, unBalancedTxUtxoIndex),
                                    mkTx)
import Ledger.Constraints.OffChain qualified as U
import Ledger.TimeSlot (SlotConfig, posixTimeRangeToContainedSlotRange)
import Ledger.Tx (CardanoTx, TxId (TxId), TxOutRef, getCardanoTxInputs, txInRef)
import Ledger.Validation (CardanoLedgerError, fromPlutusIndex, makeTransactionBody)
import Plutus.Contract.CardanoAPI qualified as CardanoAPI
import Plutus.Contract.Error (AsContractError (_ConstraintResolutionContractError, _OtherContractError))
import Plutus.Contract.Request qualified as Contract
import Plutus.Contract.Types (Contract)
import Plutus.Script.Utils.V1.Scripts qualified as PV1
import Plutus.V1.Ledger.Api qualified as Plutus
import Plutus.V1.Ledger.Scripts (MintingPolicyHash)
import Plutus.V1.Ledger.Tx qualified as PV1
import PlutusTx qualified
import Wallet.API qualified as WAPI
import Wallet.Effects (WalletEffect, balanceTx, yieldUnbalancedTx)
import Wallet.Emulator.Error (WalletAPIError)

{- Note [Submitting transactions from Plutus contracts]

'UnbalancedTx' is the type of transactions that meet some set of constraints
(produced by 'Ledger.Constraints.OffChain.mkTx'), but can't be submitted to
the ledger yet because they may not be balanced and they lack signatures and
fee payments. To turn an 'UnbalancedTx' value into a valid transaction that can
be submitted to the network, the contract backend needs to

* Balance it.
  If the total value of 'txInputs' + the 'txMint' field is
  greater than the total value of 'txOutputs', then one or more public key
  outputs need to be added. How many and what addresses they are is up
  to the wallet (probably configurable).
  If the total balance 'txInputs' + the 'txMint' field is less than
  the total value of 'txOutputs', then one or more public key inputs need
  to be added (and potentially some outputs for the change).

* Compute fees.
  Once the final size of the transaction is known, the fees for the transaction
  can be computed. The transaction fee needs to be paid for with additional
  inputs so I assume that this step and the previous step will be combined.

  Also note that even if the 'UnbalancedTx' that we get from the contract
  endpoint happens to be balanced already, we still need to add fees to it. So
  we can't skip the balancing & fee computation step.

  Balancing and coin selection will eventually be performed by the wallet
  backend.

* Sign it.
  The signing process needs to provide signatures for all public key
  inputs in the balanced transaction.

-}

-- | Balance an unabalanced transaction, sign it, and submit
--   it to the chain in the context of a wallet.
handleTx ::
    ( Member WalletEffect effs
    , Member (Error WalletAPIError) effs
    )
    => UnbalancedTx -> Eff effs CardanoTx
handleTx = balanceTx >=> either throwError WAPI.signTxAndSubmit

-- | Get an unspent output belonging to the wallet.
getUnspentOutput :: AsContractError e => Contract w s e TxOutRef
getUnspentOutput = do
    ownPkh <- Contract.ownFirstPaymentPubKeyHash
    let constraints = mustPayToPubKey ownPkh (Ada.lovelaceValueOf 1)
    utx <- either (throwing _ConstraintResolutionContractError) pure (mkTx @Void mempty constraints)
    tx <- Contract.adjustUnbalancedTx utx >>= Contract.balanceTx
    case Set.lookupMin (getCardanoTxInputs tx) of
        Just inp -> pure $ txInRef inp
        Nothing  -> throwing _OtherContractError "Balanced transaction has no inputs"

data ExportTxRedeemerPurpose = Spending | Minting | Rewarding

instance ToJSON ExportTxRedeemerPurpose where
    toJSON = \case
        Spending  -> String "spending"
        Minting   -> String "minting"
        Rewarding -> String "rewarding"

data ExportTxRedeemer =
    SpendingRedeemer{ redeemer:: Plutus.Redeemer, redeemerOutRef :: TxOutRef }
    | MintingRedeemer { redeemer:: Plutus.Redeemer, redeemerPolicyId :: MintingPolicyHash }
    deriving stock (Eq, Show, Generic, Typeable)
    deriving anyclass (OpenApi.ToSchema)

instance FromJSON ExportTxRedeemer where
    parseJSON v = parseSpendingRedeemer v <|> parseMintingRedeemer v

parseSpendingRedeemer :: Value -> Parser ExportTxRedeemer
parseSpendingRedeemer =
    withObject "Redeemer" $ \o -> do
        inputObj <- o .: "input" :: Parser Object
        let txOutRefParse = Plutus.TxOutRef <$> (TxId <$> (inputObj .: "id"))
                                            <*> inputObj .: "index"
        SpendingRedeemer <$> parseRedeemerData o <*> txOutRefParse

parseMintingRedeemer :: Value -> Parser ExportTxRedeemer
parseMintingRedeemer =
    withObject "Redeemer" $ \o -> MintingRedeemer
        <$> parseRedeemerData o
        <*> o .: "policy_id"

parseRedeemerData :: Object -> Parser Plutus.Redeemer
parseRedeemerData o =
    fmap (\(JSON.JSONViaSerialise d) -> Plutus.Redeemer $ PlutusTx.dataToBuiltinData d)
         (o .: "data")

instance ToJSON ExportTxRedeemer where
    toJSON SpendingRedeemer{redeemer=Plutus.Redeemer dt, redeemerOutRef=Plutus.TxOutRef{Plutus.txOutRefId, Plutus.txOutRefIdx}} =
        object ["purpose" .= Spending, "data" .= JSON.JSONViaSerialise (PlutusTx.builtinDataToData dt), "input" .= object ["id" .= Plutus.getTxId txOutRefId, "index" .= txOutRefIdx]]
    toJSON MintingRedeemer{redeemer=Plutus.Redeemer dt, redeemerPolicyId} =
        object ["purpose" .= Minting, "data" .= JSON.JSONViaSerialise (PlutusTx.builtinDataToData dt), "policy_id" .= redeemerPolicyId]

-- | Partial transaction that can be balanced by the wallet backend.
data ExportTx =
        ExportTx
            { partialTx :: C.Tx C.AlonzoEra -- ^ The transaction itself
            , lookups   :: [ExportTxInput] -- ^ The tx outputs for all inputs spent by the partial tx
            , redeemers :: [ExportTxRedeemer]
            }
    deriving stock (Eq, Show, Generic, Typeable)
    deriving anyclass (OpenApi.ToSchema)

instance FromJSON ExportTx where
  parseJSON = withObject "ExportTx" $ \v -> ExportTx
      <$> parsePartialTx v
      <*> v .: "inputs"
      <*> v .: "redeemers"
    where
      parsePartialTx v =
        v .: "transaction" >>= \t ->
          either parseFail pure $ JSON.tryDecode t
                              >>= (first show . C.deserialiseFromCBOR (C.AsTx C.AsAlonzoEra))

-- IMPORTANT: The JSON produced here needs to match the schema expected by
-- https://input-output-hk.github.io/cardano-wallet/api/edge/#operation/balanceTransaction
instance ToJSON ExportTx where
    toJSON ExportTx{partialTx, lookups, redeemers} =
        object
            [ "transaction" .= JSON.encodeByteString (C.serialiseToCBOR partialTx)
            , "inputs"      .= lookups
            , "redeemers"   .= redeemers
            ]

data ExportTxInput =
    ExportTxInput
        { etxiId               :: C.TxId
        , etxiTxIx             :: C.TxIx
        , etxiAddress          :: C.AddressInEra C.AlonzoEra
        , etxiLovelaceQuantity :: C.Lovelace
        , etxiDatumHash        :: Maybe (C.Hash C.ScriptData)
        , etxiAssets           :: [(C.PolicyId, C.AssetName, C.Quantity)]
        }
    deriving stock (Eq, Show, Generic)
    deriving anyclass (OpenApi.ToSchema)

instance FromJSON ExportTxInput where
    parseJSON = withObject "ExportTxInput" $ \o -> ExportTxInput
        <$> o .: "id"
        <*> o .: "index"
        <*> parseAddress o
        <*> (o .: "amount" >>= \amountField -> amountField .: "quantity")
        <*> o .: "datum"
        <*> (o .: "assets" >>= mapM parseAsset)
      where
          parseAddress o = do
              addressField <- o .: "address"
              let deserialisedAddr = C.deserialiseAddress (C.AsAddressInEra C.AsAlonzoEra) addressField
              maybe (parseFail "Failed to deserialise address field") pure deserialisedAddr
          parseAsset :: Object -> Parser (C.PolicyId, C.AssetName, C.Quantity)
          parseAsset o = do
              policyId <- o .: "policy_id"
              assetName <- o .: "asset_name"
              qty <- o .: "quantity"
              pure (policyId, assetName, qty)

instance ToJSON ExportTxInput where
    toJSON ExportTxInput{etxiId, etxiTxIx, etxiLovelaceQuantity, etxiDatumHash, etxiAssets, etxiAddress} =
        object
            [ "id" .= etxiId
            , "index" .= etxiTxIx
            , "address" .= C.serialiseAddress etxiAddress
            , "amount" .= object ["quantity" .= etxiLovelaceQuantity, "unit" .= ("lovelace" :: String)]
            , "datum" .= etxiDatumHash
            , "assets" .= fmap (\(p, a, q) -> object ["policy_id" .= p, "asset_name" .= a, "quantity" .= q]) etxiAssets
            ]

export
    :: P.Params
    -> UnbalancedTx
    -> Either CardanoLedgerError ExportTx
export params utx =
    let UnbalancedTx
            { unBalancedTxTx
            , unBalancedTxUtxoIndex
            , unBalancedTxRequiredSignatories
            } = finalize (P.pSlotConfig params) utx
        requiredSigners = Set.toList unBalancedTxRequiredSignatories
        fromCardanoTx ctx = do
            utxo <- fromPlutusIndex params (P.UtxoIndex unBalancedTxUtxoIndex)
            makeTransactionBody params utxo ctx
     in ExportTx
<<<<<<< HEAD
        <$> fmap (C.makeSignedTransaction []) (either fromCardanoTx (first Right . mkPartialTx requiredSigners params) unBalancedTxTx)
        <*> first Right (mkInputs (P.pNetworkId params) unBalancedTxUtxoIndex)
=======
        <$> fmap (C.makeSignedTransaction []) (either fromCardanoTx (first Right . CardanoAPI.toCardanoTxBody params requiredSigners) unBalancedTxTx)
        <*> first Right (mkInputs (Plutus.pNetworkId params) unBalancedTxUtxoIndex)
>>>>>>> e2acd3ac
        <*> either (const $ Right []) (first Right . mkRedeemers) unBalancedTxTx

finalize :: SlotConfig -> UnbalancedTx -> UnbalancedTx
finalize slotConfig utx =
     utx & U.tx
         . P.validRange
         .~ posixTimeRangeToContainedSlotRange slotConfig (utx ^. U.validityTimeRange)

<<<<<<< HEAD
mkPartialTx
    :: [P.PaymentPubKeyHash]
    -> P.Params
    -> P.Tx
    -> Either CardanoAPI.ToCardanoError (C.TxBody C.AlonzoEra)
mkPartialTx requiredSigners params =
    CardanoAPI.toCardanoTxBody requiredSigners (Just $ P.pProtocolParams params) (P.pNetworkId params)

=======
>>>>>>> e2acd3ac
mkInputs :: C.NetworkId -> Map Plutus.TxOutRef Plutus.TxOut -> Either CardanoAPI.ToCardanoError [ExportTxInput]
mkInputs networkId = traverse (uncurry (toExportTxInput networkId)) . Map.toList

toExportTxInput :: C.NetworkId -> Plutus.TxOutRef -> Plutus.TxOut -> Either CardanoAPI.ToCardanoError ExportTxInput
toExportTxInput networkId Plutus.TxOutRef{Plutus.txOutRefId, Plutus.txOutRefIdx} Plutus.TxOut{Plutus.txOutAddress, Plutus.txOutValue, Plutus.txOutDatumHash} = do
    cardanoValue <- CardanoAPI.toCardanoValue txOutValue
    let otherQuantities = mapMaybe (\case { (C.AssetId policyId assetName, quantity) -> Just (policyId, assetName, quantity); _ -> Nothing }) $ C.valueToList cardanoValue
    ExportTxInput
        <$> CardanoAPI.toCardanoTxId txOutRefId
        <*> pure (C.TxIx $ fromInteger txOutRefIdx)
        <*> CardanoAPI.toCardanoAddressInEra networkId txOutAddress
        <*> pure (C.selectLovelace cardanoValue)
        <*> sequence (CardanoAPI.toCardanoScriptDataHash <$> txOutDatumHash)
        <*> pure otherQuantities

mkRedeemers :: P.Tx -> Either CardanoAPI.ToCardanoError [ExportTxRedeemer]
mkRedeemers tx = (++) <$> mkSpendingRedeemers tx <*> mkMintingRedeemers tx

mkSpendingRedeemers :: P.Tx -> Either CardanoAPI.ToCardanoError [ExportTxRedeemer]
mkSpendingRedeemers P.Tx{P.txInputs} = fmap join (traverse extract $ Set.toList txInputs) where
    extract PV1.TxIn{PV1.txInType=Just (PV1.ConsumeScriptAddress _ redeemer _), PV1.txInRef} =
        pure [SpendingRedeemer{redeemer, redeemerOutRef=txInRef}]
    extract _ = pure []

mkMintingRedeemers :: P.Tx -> Either CardanoAPI.ToCardanoError [ExportTxRedeemer]
mkMintingRedeemers P.Tx{P.txRedeemers, P.txMintScripts} = traverse extract $ Map.toList txRedeemers where
    indexedMintScripts = Map.fromList $ zip [0..] $ Set.toList txMintScripts
    extract (PV1.RedeemerPtr PV1.Mint idx, redeemer) = do
        redeemerPolicyId <- maybe (Left CardanoAPI.MissingMintingPolicy) (Right . PV1.mintingPolicyHash) (Map.lookup idx indexedMintScripts)
        pure MintingRedeemer{redeemer, redeemerPolicyId}
    extract (PV1.RedeemerPtr tag _, _) = Left (CardanoAPI.ScriptPurposeNotSupported tag)<|MERGE_RESOLUTION|>--- conflicted
+++ resolved
@@ -253,13 +253,8 @@
             utxo <- fromPlutusIndex params (P.UtxoIndex unBalancedTxUtxoIndex)
             makeTransactionBody params utxo ctx
      in ExportTx
-<<<<<<< HEAD
-        <$> fmap (C.makeSignedTransaction []) (either fromCardanoTx (first Right . mkPartialTx requiredSigners params) unBalancedTxTx)
+        <$> fmap (C.makeSignedTransaction []) (either fromCardanoTx (first Right . CardanoAPI.toCardanoTxBody params requiredSigners) unBalancedTxTx)
         <*> first Right (mkInputs (P.pNetworkId params) unBalancedTxUtxoIndex)
-=======
-        <$> fmap (C.makeSignedTransaction []) (either fromCardanoTx (first Right . CardanoAPI.toCardanoTxBody params requiredSigners) unBalancedTxTx)
-        <*> first Right (mkInputs (Plutus.pNetworkId params) unBalancedTxUtxoIndex)
->>>>>>> e2acd3ac
         <*> either (const $ Right []) (first Right . mkRedeemers) unBalancedTxTx
 
 finalize :: SlotConfig -> UnbalancedTx -> UnbalancedTx
@@ -268,17 +263,6 @@
          . P.validRange
          .~ posixTimeRangeToContainedSlotRange slotConfig (utx ^. U.validityTimeRange)
 
-<<<<<<< HEAD
-mkPartialTx
-    :: [P.PaymentPubKeyHash]
-    -> P.Params
-    -> P.Tx
-    -> Either CardanoAPI.ToCardanoError (C.TxBody C.AlonzoEra)
-mkPartialTx requiredSigners params =
-    CardanoAPI.toCardanoTxBody requiredSigners (Just $ P.pProtocolParams params) (P.pNetworkId params)
-
-=======
->>>>>>> e2acd3ac
 mkInputs :: C.NetworkId -> Map Plutus.TxOutRef Plutus.TxOut -> Either CardanoAPI.ToCardanoError [ExportTxInput]
 mkInputs networkId = traverse (uncurry (toExportTxInput networkId)) . Map.toList
 
