--- conflicted
+++ resolved
@@ -33,22 +33,14 @@
 import Data.Set qualified as Set
 import Data.Text (Text)
 import Data.Text qualified as Text
-<<<<<<< HEAD
-import Ledger (Address, Blockchain, PaymentPubKey, PaymentPubKeyHash, Tx (Tx), TxId, TxIn (TxIn), TxInType (..), TxOut,
-               TxOutRef (TxOutRef, txOutRefId, txOutRefIdx), Value, txFee, txMint, txOutValue, txOutputs, txSignatures)
+import Ledger (Address, Blockchain, PaymentPubKey, PaymentPubKeyHash, TxId, TxIn (TxIn), TxInType (..), TxOut,
+               TxOutRef (TxOutRef, txOutRefId, txOutRefIdx), Value, txOutValue)
 import Ledger.Ada (Ada (Lovelace))
 import Ledger.Ada qualified as Ada
 import Ledger.Crypto (PubKey, PubKeyHash, Signature)
 import Ledger.Scripts (Datum (getDatum), Language, Script, Validator, ValidatorHash (ValidatorHash),
                        Versioned (Versioned), unValidatorScript)
-=======
-import Ledger (Address, Blockchain, PaymentPubKey, PaymentPubKeyHash, TxId, TxIn (TxIn), TxInType (..), TxOut (TxOut),
-               TxOutRef (TxOutRef, txOutRefId, txOutRefIdx), Value, txOutValue)
-import Ledger.Ada (Ada (Lovelace))
-import Ledger.Ada qualified as Ada
-import Ledger.Scripts (Datum (getDatum), Script, Validator, ValidatorHash (ValidatorHash), unValidatorScript)
 import Ledger.Tx qualified as Tx
->>>>>>> dfed8a8d
 import Ledger.Value (CurrencySymbol (CurrencySymbol), TokenName (TokenName))
 import Ledger.Value qualified as Value
 import PlutusTx qualified
