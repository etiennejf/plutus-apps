{-# LANGUAGE DataKinds           #-}
{-# LANGUAGE LambdaCase          #-}
{-# LANGUAGE NamedFieldPuns      #-}
{-# LANGUAGE OverloadedStrings   #-}
{-# LANGUAGE ScopedTypeVariables #-}
{-# LANGUAGE TemplateHaskell     #-}
{-# LANGUAGE TypeApplications    #-}
{-# LANGUAGE TypeFamilies        #-}
{-# OPTIONS_GHC -fno-warn-incomplete-uni-patterns #-}
{-# OPTIONS_GHC -fno-ignore-interface-pragmas #-}
{-# OPTIONS_GHC -fno-warn-name-shadowing #-}
{-# OPTIONS_GHC -fno-warn-unused-do-bind #-}
module Spec.Emulator(tests) where


import Control.Lens ((&), (.~), (^.))
import Control.Monad (void)
import Control.Monad.Freer qualified as Eff
import Control.Monad.Freer.Error qualified as E
import Control.Monad.Freer.Writer (Writer, runWriter, tell)
import Data.ByteString.Lazy qualified as BSL
import Data.ByteString.Lazy.Char8 (pack)
import Data.Default (Default (def))
import Data.Foldable (fold)
<<<<<<< HEAD
=======
import Data.Map qualified as Map
import Data.Set qualified as Set
import Data.Text qualified as Text
>>>>>>> dfed8a8d
import Hedgehog (Property, forAll, property)
import Hedgehog qualified
import Hedgehog.Gen qualified as Gen
import Hedgehog.Range qualified as Range
<<<<<<< HEAD
import Ledger (CardanoTx (..), Language (PlutusV1), OnChainTx (Valid), PaymentPubKeyHash, ScriptError (EvaluationError),
               Tx (txMint), TxInType (ScriptAddress), TxOut (TxOut), ValidationError (ScriptFailure), Validator, Value,
               Versioned (Versioned, unversioned), cardanoTxMap, getCardanoTxFee, getCardanoTxOutRefs,
               getCardanoTxOutputs, mkValidatorScript, onCardanoTx, outputs, txOutValue, unitDatum, unitRedeemer,
               unspentOutputs)
import Ledger.Ada qualified as Ada
import Ledger.Generators (Mockchain (Mockchain), TxInputWitnessed (TxInputWitnessed))
import Ledger.Generators qualified as Gen
import Ledger.Index qualified as Index
import Ledger.Params (Params (Params, pNetworkId))
import Ledger.Tx.CardanoAPI (toCardanoTxOut, toCardanoTxOutDatum)
=======
import Ledger (OnChainTx (Valid), PaymentPubKeyHash, ScriptContext, Tx (txMint, txOutputs), TxOut (txOutValue), Value,
               outputs, scriptTxIn, scriptTxOut, txOutRefs, unspentOutputs)
import Ledger.Ada qualified as Ada
import Ledger.CardanoWallet qualified as CW
import Ledger.Generators (Mockchain (Mockchain))
import Ledger.Generators qualified as Gen
import Ledger.Index qualified as Index
import Ledger.Params ()
import Ledger.Validation qualified as Validation
>>>>>>> dfed8a8d
import Ledger.Value qualified as Value
import Plutus.Contract.Test hiding (not)
import Plutus.Script.Utils.V1.Address (mkValidatorAddress)
import Plutus.Script.Utils.V1.Typed.Scripts (mkUntypedValidator)
import Plutus.Trace (EmulatorTrace, PrintEffect (PrintLn))
import Plutus.Trace qualified as Trace
import Plutus.V1.Ledger.Contexts (ScriptContext)
import Plutus.V2.Ledger.Api qualified as PV2
import PlutusTx qualified
import PlutusTx.Numeric qualified as P
import PlutusTx.Prelude qualified as PlutusTx
import Test.Tasty (TestTree, testGroup)
import Test.Tasty.Golden (goldenVsString)
import Test.Tasty.Hedgehog (testPropertyNamed)
import Wallet (WalletAPIError, payToPaymentPublicKeyHash_, submitTxn)
import Wallet.API qualified as W
import Wallet.Emulator.Chain qualified as Chain
import Wallet.Emulator.Types (selectCoin)
import Wallet.Graph qualified

tests :: TestTree
tests = testGroup "all tests" [
    testGroup "UTXO model" [
<<<<<<< HEAD
        testPropertyNamed "compute UTxO of trivial blockchain" "utxo" utxo,
        testPropertyNamed "validate transaction" "txnValid" txnValid,
        testPropertyNamed "validate transaction when it can be validated" "txnValidFrom" txnValidFrom,
        testPropertyNamed "update UTXO set after each transaction" "txnUpdateUtxo" txnUpdateUtxo
=======
        testProperty "compute UTxO of trivial blockchain" utxo,
        testProperty "validate transaction" txnValid,
        testProperty "update UTXO set after each transaction" txnUpdateUtxo
>>>>>>> dfed8a8d
        ],
    testGroup "traces" [
        testPropertyNamed "accept valid txn" "validTrace" validTrace,
        testPropertyNamed "accept valid txn 2" "validTrace2" validTrace2,
        testPropertyNamed "reject invalid txn" "invalidTrace" invalidTrace,
        testPropertyNamed "notify wallet" "notifyWallet" notifyWallet,
        testPropertyNamed "log script validation failures" "invalidScript" invalidScript,
        testPropertyNamed "payToPaymentPubkey" "payToPaymentPubKeyScript" payToPaymentPubKeyScript,
        testPropertyNamed "payToPaymentPubkey-2" "payToPaymentPubKeyScript2" payToPaymentPubKeyScript2
        ],
    testGroup "trace output" [
        goldenVsString
          "captures a trace of a wait"
          "test/Spec/golden/traceOutput - wait1.txt"
          (pure $ captureTrace (void $ Trace.waitNSlots 1)),
        goldenVsString
          "captures a trace of pubKeytransactions"
          "test/Spec/golden/traceOutput - pubKeyTransactions.txt"
          (pure $ captureTrace pubKeyTransactions),
        goldenVsString
          "captures a trace of pubKeytransactions2"
          "test/Spec/golden/traceOutput - pubKeyTransactions2.txt"
          (pure $ captureTrace pubKeyTransactions2)
    ],
    testGroup "Etc." [
        testPropertyNamed "selectCoin" "selectCoinProp" selectCoinProp,
        testPropertyNamed "txnFlows" "txnFlowsTest" txnFlowsTest
        ]
    ]

captureTrace
    :: EmulatorTrace ()
    -> BSL.ByteString
captureTrace trace
  = pack $ unlines output
  where
    output = capturePrintEffect $ Trace.runEmulatorTraceEff def def trace

capturePrintEffect
         :: Eff.Eff '[PrintEffect] r
         -> [String]
capturePrintEffect effs = snd $ Eff.run (runWriter (Eff.reinterpret f effs))
  where
    f :: PrintEffect r -> Eff.Eff '[Writer [String]] r
    f = \case
      PrintLn s -> tell [s]


wallet1, wallet2, wallet3 :: Wallet
wallet1 = knownWallet 1
wallet2 = knownWallet 2
wallet3 = knownWallet 3

pubKey1, pubKey2, pubKey3 :: PaymentPubKeyHash
pubKey1 = mockWalletPaymentPubKeyHash wallet1
pubKey2 = mockWalletPaymentPubKeyHash wallet2
pubKey3 = mockWalletPaymentPubKeyHash wallet3

utxo :: Property
utxo = property $ do
<<<<<<< HEAD
    Mockchain txPool o _ <- forAll Gen.genMockchain
    Hedgehog.assert (unspentOutputs [map Valid txPool] == o)
=======
    Mockchain txPool utxo params <- forAll Gen.genMockchain
    let
        cUtxoIndex = either (error . show) id $ Validation.fromPlutusIndex params $ Index.UtxoIndex utxo
        signTx txn = Validation.fromPlutusTxSigned params cUtxoIndex txn CW.knownPaymentKeys
    Hedgehog.assert (unspentOutputs [map (Valid . signTx) txPool] == utxo)
>>>>>>> dfed8a8d

txnValid :: Property
txnValid = property $ do
    (m, txn) <- forAll genChainTxn
    Gen.assertValid txn m

selectCoinProp :: Property
selectCoinProp = property $ do
    inputs <- forAll $ zip [(1 :: Integer) ..] <$> Gen.list (Range.linear 1 100) Gen.genValueNonNegative
    target <- forAll Gen.genValueNonNegative
    let result = Eff.run $ E.runError @WalletAPIError (selectCoin inputs target)
    case result of
        Left _ ->
            Hedgehog.assert $ not $ foldMap snd inputs `Value.geq` target
        Right (ins, change) ->
            Hedgehog.assert $ foldMap snd ins == (target P.+ change)

txnUpdateUtxo :: Property
txnUpdateUtxo = property $ do
    (Mockchain m utxo params, txn) <- forAll genChainTxn
    let options = defaultCheckOptions & emulatorConfig . Trace.initialChainState .~ Right m
        cUtxoIndex = either (error . show) id $ Validation.fromPlutusIndex params $ Index.UtxoIndex utxo
        signedTx = Validation.fromPlutusTxSigned params cUtxoIndex txn CW.knownPaymentKeys

        -- submit the same txn twice, so it should be accepted the first time
        -- and rejected the second time.
        trace = do
<<<<<<< HEAD
            Trace.liftWallet wallet1 (submitTxn txn)
            Trace.liftWallet wallet1 (submitTxn txn)
        pred = \case
            [ Chain.TxnValidate{}
                , Chain.SlotAdd _
                , Chain.TxnValidate _ i1 _
                , Chain.TxnValidationFail _ _ txi (Index.TxOutRefNotFound _) _ _
=======
            Trace.liftWallet wallet1 (submitTxn signedTx)
            Trace.liftWallet wallet1 (submitTxn signedTx)
        pred = \case
            [ Chain.TxnValidate{}
                , Chain.SlotAdd _
                , Chain.TxnValidate _ _
                , Chain.TxnValidationFail _ _ _ (Index.CardanoLedgerValidationError msg) _
>>>>>>> dfed8a8d
                , Chain.SlotAdd _
                ] -> "BadInputsUTxO" `Text.isInfixOf` msg
            _ -> False
    checkPredicateInner options (assertChainEvents pred) trace Hedgehog.annotate Hedgehog.assert (const $ pure ())

validTrace :: Property
validTrace = property $ do
    (Mockchain m utxo params, txn) <- forAll genChainTxn
    let options = defaultCheckOptions & emulatorConfig . Trace.initialChainState .~ Right m
<<<<<<< HEAD
        trace = Trace.liftWallet wallet1 (submitTxn txn)
=======
        cUtxoIndex = either (error . show) id $ Validation.fromPlutusIndex params $ Index.UtxoIndex utxo
        signedTx = Validation.fromPlutusTxSigned params cUtxoIndex txn CW.knownPaymentKeys
        trace = Trace.liftWallet wallet1 (submitTxn signedTx)
>>>>>>> dfed8a8d
    checkPredicateInner options assertNoFailedTransactions trace Hedgehog.annotate Hedgehog.assert (const $ pure ())

validTrace2 :: Property
validTrace2 = property $ do
    (Mockchain m utxo params, txn) <- forAll genChainTxn
    let options = defaultCheckOptions & emulatorConfig . Trace.initialChainState .~ Right m
        cUtxoIndex = either (error . show) id $ Validation.fromPlutusIndex params $ Index.UtxoIndex utxo
        signedTx = Validation.fromPlutusTxSigned params cUtxoIndex txn CW.knownPaymentKeys
        trace = do
<<<<<<< HEAD
            Trace.liftWallet wallet1 (submitTxn txn)
            Trace.liftWallet wallet1 (submitTxn txn)
        predicate = assertFailedTransaction (\_ _ _ -> True)
=======
            Trace.liftWallet wallet1 (submitTxn signedTx)
            Trace.liftWallet wallet1 (submitTxn signedTx)
        predicate = assertFailedTransaction (\_ _ -> True)
>>>>>>> dfed8a8d
    checkPredicateInner options predicate trace Hedgehog.annotate Hedgehog.assert (const $ pure ())

invalidTrace :: Property
invalidTrace = property $ do
<<<<<<< HEAD
    (Mockchain m _ _, txn) <- forAll genChainTxn
    let invalidTxn = cardanoTxMap (\tx -> tx { txMint = Ada.adaValueOf 1 }) (\_ -> error "Unexpected Cardano.Api.Tx") txn
        options = defaultCheckOptions & emulatorConfig . Trace.initialChainState .~ Right m
        trace = Trace.liftWallet wallet1 (submitTxn invalidTxn)
        pred = \case
            [ Chain.TxnValidate{}
                , Chain.SlotAdd _
                , Chain.TxnValidationFail _ _ txn (Index.ValueNotPreserved _ _) _ _
=======
    (Mockchain m utxo params, txn) <- forAll genChainTxn
    let invalidTxn = txn { txMint = Ada.adaValueOf 1 }
        cUtxoIndex = either (error . show) id $ Validation.fromPlutusIndex params $ Index.UtxoIndex utxo
        signedTx = Validation.fromPlutusTxSigned params cUtxoIndex invalidTxn CW.knownPaymentKeys
        options = defaultCheckOptions & emulatorConfig . Trace.initialChainState .~ Right m
        trace = Trace.liftWallet wallet1 (submitTxn signedTx)
        pred = \case
            [ Chain.TxnValidate{}
                , Chain.SlotAdd _
                , Chain.TxnValidationFail _ _ _ (Index.CardanoLedgerValidationError msg) _
>>>>>>> dfed8a8d
                , Chain.SlotAdd _
                ] -> "ValueNotConservedUTxO" `Text.isInfixOf` msg
            _ -> False
    checkPredicateInner options (assertChainEvents pred) trace Hedgehog.annotate Hedgehog.assert (const $ pure ())

invalidScript :: Property
invalidScript = property $ do
<<<<<<< HEAD
    (Mockchain m _ Params{pNetworkId}, txn1) <- forAll genChainTxn
=======
    (Mockchain _ _ params, txn1) <- forAll genChainTxn
>>>>>>> dfed8a8d

    -- modify one of the outputs to be a script output
    index <- forAll $ Gen.int (Range.linear 0 ((length $ getCardanoTxOutputs txn1) - 1))
    let emulatorTx = onCardanoTx id (\_ -> error "Unexpected Cardano.Api.Tx") txn1
    let setOutputs o = either (const Hedgehog.failure) (pure . TxOut) $
            toCardanoTxOut pNetworkId toCardanoTxOutDatum $ PV2.TxOut
                (mkValidatorAddress $ unversioned failValidator)
                (txOutValue o)
                (PV2.OutputDatum unitDatum)
                Nothing
    outs <- traverse setOutputs $ emulatorTx ^. outputs
    let scriptTxn = EmulatorTx $
            emulatorTx
          & outputs .~ outs
    Hedgehog.annotateShow scriptTxn
    let outToSpend = getCardanoTxOutRefs scriptTxn !! index
    let totalVal = txOutValue (fst outToSpend)

    -- try and spend the script output
<<<<<<< HEAD
    invalidTxn <- forAll $ Gen.genValidTransactionSpending [TxInputWitnessed (snd outToSpend) (ScriptAddress (Left failValidator) unitRedeemer unitDatum)] totalVal
    Hedgehog.annotateShow invalidTxn

    let options = defaultCheckOptions & emulatorConfig . Trace.initialChainState .~ Right m


        -- we need to sign scriptTxn again because it has been modified
        -- note that although 'scriptTxn' is submitted by wallet 1, it
        -- may spend outputs belonging to one of the other two wallets.
        -- So we add all the wallets' signatures with 'signAll'.
        trace = do
            Trace.liftWallet wallet1 (submitTxn (Gen.signAll scriptTxn))
            _ <- Trace.nextSlot
            Trace.liftWallet wallet1 (submitTxn invalidTxn)
        pred = \case
            [ Chain.TxnValidate{}
                , Chain.SlotAdd _
                , Chain.TxnValidate{}
                , Chain.SlotAdd _
                , Chain.TxnValidationFail _ _ txn (ScriptFailure (EvaluationError ["I always fail everything"] "CekEvaluationFailure")) _ _
                , Chain.SlotAdd _
                ] -> txn == invalidTxn
            _ -> False

    checkPredicateInner options (assertChainEvents pred .&&. walletPaidFees wallet1 (getCardanoTxFee scriptTxn)) trace Hedgehog.annotate Hedgehog.assert (const $ pure ())
=======
    let invalidTxnUtxo = [(snd outToSpend, fst outToSpend)]
    let invalidTxnIns = map ((\txIn -> scriptTxIn txIn failValidator unitRedeemer unitDatum) . fst) invalidTxnUtxo
    invalidTxn <- forAll $ Gen.genValidTransactionSpending (Set.fromList invalidTxnIns) totalVal
    Hedgehog.annotateShow invalidTxn

    let cUtxoIndex = either (error . show) id $ Validation.fromPlutusIndex params $ Index.UtxoIndex $ Map.fromList invalidTxnUtxo
        signedInvalidTxn = Validation.fromPlutusTxSigned' params cUtxoIndex invalidTxn CW.knownPaymentKeys

    Hedgehog.assert (signedInvalidTxn == (Left (Left (Index.Phase2, Index.ScriptFailure (EvaluationError ["I always fail everything"] "CekEvaluationFailure: An error has occurred:  User error:\nThe provided Plutus code called 'error'.")))))
>>>>>>> dfed8a8d
    where
        failValidator :: Versioned Validator
        failValidator = Versioned (mkValidatorScript $$(PlutusTx.compile [|| mkUntypedValidator validator ||])) PlutusV1
        validator :: () -> () -> ScriptContext -> Bool
        validator _ _ _ = PlutusTx.traceError "I always fail everything"

txnFlowsTest :: Property
txnFlowsTest =
    checkPredicateGen Gen.generatorModel
        (assertBlockchain $ \chain ->
           let numTx = length $ fold chain
               flows = Wallet.Graph.txnFlows [] chain
            in
                length flows > numTx)
        pubKeyTransactions

notifyWallet :: Property
notifyWallet =
    checkPredicateGen Gen.generatorModel
    (walletFundsChange wallet1 mempty)
    (pure ())

payToPaymentPubKeyScript :: Property
payToPaymentPubKeyScript =
    let hasInitialBalance w = walletFundsChange w mempty
    in checkPredicateGen Gen.generatorModel
        (hasInitialBalance wallet1
            .&&. hasInitialBalance wallet2
            .&&. hasInitialBalance wallet3)
        pubKeyTransactions

payToPaymentPubKeyScript2 :: Property
payToPaymentPubKeyScript2 =
    let hasInitialBalance w = walletFundsChange w mempty
    in checkPredicateGen Gen.generatorModel
        (hasInitialBalance wallet1
            .&&. hasInitialBalance wallet2
            .&&. hasInitialBalance wallet3)
        pubKeyTransactions2

pubKeyTransactions :: EmulatorTrace ()
pubKeyTransactions = do
    let five = Ada.adaValueOf 5
    Trace.liftWallet wallet1 $ payToPaymentPublicKeyHash_ def W.always five pubKey2
    _ <- Trace.nextSlot
    Trace.liftWallet wallet2 $ payToPaymentPublicKeyHash_ def W.always five pubKey3
    _ <- Trace.nextSlot
    Trace.liftWallet wallet3 $ payToPaymentPublicKeyHash_ def W.always five pubKey1
    void Trace.nextSlot

pubKeyTransactions2 :: EmulatorTrace ()
pubKeyTransactions2 = do
    let payment1 = initialBalance P.- Ada.adaValueOf 10
        payment2 = initialBalance P.+ Ada.adaValueOf 10
    Trace.liftWallet wallet1 $ payToPaymentPublicKeyHash_ def W.always payment1 pubKey2
    _ <- Trace.nextSlot
    Trace.liftWallet wallet2 $ payToPaymentPublicKeyHash_ def W.always payment2 pubKey3
    _ <- Trace.nextSlot
    Trace.liftWallet wallet3 $ payToPaymentPublicKeyHash_ def W.always payment2 pubKey1
    _ <- Trace.nextSlot
    Trace.liftWallet wallet1 $ payToPaymentPublicKeyHash_ def W.always (Ada.adaValueOf 20) pubKey2
    void Trace.nextSlot

genChainTxn :: Hedgehog.MonadGen m => m (Mockchain, CardanoTx)
genChainTxn = do
    m <- Gen.genMockchain
    txn <- Gen.genValidTransaction m
    pure (m, txn)

initialBalance :: Value
initialBalance = Ada.adaValueOf 100<|MERGE_RESOLUTION|>--- conflicted
+++ resolved
@@ -22,39 +22,23 @@
 import Data.ByteString.Lazy.Char8 (pack)
 import Data.Default (Default (def))
 import Data.Foldable (fold)
-<<<<<<< HEAD
-=======
 import Data.Map qualified as Map
-import Data.Set qualified as Set
 import Data.Text qualified as Text
->>>>>>> dfed8a8d
 import Hedgehog (Property, forAll, property)
 import Hedgehog qualified
 import Hedgehog.Gen qualified as Gen
 import Hedgehog.Range qualified as Range
-<<<<<<< HEAD
 import Ledger (CardanoTx (..), Language (PlutusV1), OnChainTx (Valid), PaymentPubKeyHash, ScriptError (EvaluationError),
-               Tx (txMint), TxInType (ScriptAddress), TxOut (TxOut), ValidationError (ScriptFailure), Validator, Value,
-               Versioned (Versioned, unversioned), cardanoTxMap, getCardanoTxFee, getCardanoTxOutRefs,
-               getCardanoTxOutputs, mkValidatorScript, onCardanoTx, outputs, txOutValue, unitDatum, unitRedeemer,
-               unspentOutputs)
+               Tx (txMint), TxInType (ScriptAddress), TxOut (TxOut), Validator, Value,
+               Versioned (Versioned, unversioned), cardanoTxMap, getCardanoTxOutRefs, getCardanoTxOutputs,
+               mkValidatorScript, onCardanoTx, outputs, txOutValue, unitDatum, unitRedeemer, unspentOutputs)
 import Ledger.Ada qualified as Ada
-import Ledger.Generators (Mockchain (Mockchain), TxInputWitnessed (TxInputWitnessed))
+import Ledger.Generators (Mockchain (Mockchain))
 import Ledger.Generators qualified as Gen
 import Ledger.Index qualified as Index
 import Ledger.Params (Params (Params, pNetworkId))
-import Ledger.Tx.CardanoAPI (toCardanoTxOut, toCardanoTxOutDatum)
-=======
-import Ledger (OnChainTx (Valid), PaymentPubKeyHash, ScriptContext, Tx (txMint, txOutputs), TxOut (txOutValue), Value,
-               outputs, scriptTxIn, scriptTxOut, txOutRefs, unspentOutputs)
-import Ledger.Ada qualified as Ada
-import Ledger.CardanoWallet qualified as CW
-import Ledger.Generators (Mockchain (Mockchain))
-import Ledger.Generators qualified as Gen
-import Ledger.Index qualified as Index
-import Ledger.Params ()
+import Ledger.Tx.CardanoAPI (toCardanoTxOut, toCardanoTxOutDatumInTx)
 import Ledger.Validation qualified as Validation
->>>>>>> dfed8a8d
 import Ledger.Value qualified as Value
 import Plutus.Contract.Test hiding (not)
 import Plutus.Script.Utils.V1.Address (mkValidatorAddress)
@@ -78,16 +62,9 @@
 tests :: TestTree
 tests = testGroup "all tests" [
     testGroup "UTXO model" [
-<<<<<<< HEAD
         testPropertyNamed "compute UTxO of trivial blockchain" "utxo" utxo,
         testPropertyNamed "validate transaction" "txnValid" txnValid,
-        testPropertyNamed "validate transaction when it can be validated" "txnValidFrom" txnValidFrom,
         testPropertyNamed "update UTXO set after each transaction" "txnUpdateUtxo" txnUpdateUtxo
-=======
-        testProperty "compute UTxO of trivial blockchain" utxo,
-        testProperty "validate transaction" txnValid,
-        testProperty "update UTXO set after each transaction" txnUpdateUtxo
->>>>>>> dfed8a8d
         ],
     testGroup "traces" [
         testPropertyNamed "accept valid txn" "validTrace" validTrace,
@@ -148,16 +125,8 @@
 
 utxo :: Property
 utxo = property $ do
-<<<<<<< HEAD
-    Mockchain txPool o _ <- forAll Gen.genMockchain
-    Hedgehog.assert (unspentOutputs [map Valid txPool] == o)
-=======
-    Mockchain txPool utxo params <- forAll Gen.genMockchain
-    let
-        cUtxoIndex = either (error . show) id $ Validation.fromPlutusIndex params $ Index.UtxoIndex utxo
-        signTx txn = Validation.fromPlutusTxSigned params cUtxoIndex txn CW.knownPaymentKeys
-    Hedgehog.assert (unspentOutputs [map (Valid . signTx) txPool] == utxo)
->>>>>>> dfed8a8d
+    Mockchain txPool o params <- forAll Gen.genMockchain
+    Hedgehog.assert (unspentOutputs [map (Valid . Gen.signTx params o) txPool] == o)
 
 txnValid :: Property
 txnValid = property $ do
@@ -177,23 +146,13 @@
 
 txnUpdateUtxo :: Property
 txnUpdateUtxo = property $ do
-    (Mockchain m utxo params, txn) <- forAll genChainTxn
+    (Mockchain m utxos params, txn) <- forAll genChainTxn
     let options = defaultCheckOptions & emulatorConfig . Trace.initialChainState .~ Right m
-        cUtxoIndex = either (error . show) id $ Validation.fromPlutusIndex params $ Index.UtxoIndex utxo
-        signedTx = Validation.fromPlutusTxSigned params cUtxoIndex txn CW.knownPaymentKeys
+        signedTx = Gen.signTx params utxos txn
 
         -- submit the same txn twice, so it should be accepted the first time
         -- and rejected the second time.
         trace = do
-<<<<<<< HEAD
-            Trace.liftWallet wallet1 (submitTxn txn)
-            Trace.liftWallet wallet1 (submitTxn txn)
-        pred = \case
-            [ Chain.TxnValidate{}
-                , Chain.SlotAdd _
-                , Chain.TxnValidate _ i1 _
-                , Chain.TxnValidationFail _ _ txi (Index.TxOutRefNotFound _) _ _
-=======
             Trace.liftWallet wallet1 (submitTxn signedTx)
             Trace.liftWallet wallet1 (submitTxn signedTx)
         pred = \case
@@ -201,9 +160,9 @@
                 , Chain.SlotAdd _
                 , Chain.TxnValidate _ _
                 , Chain.TxnValidationFail _ _ _ (Index.CardanoLedgerValidationError msg) _
->>>>>>> dfed8a8d
                 , Chain.SlotAdd _
-                ] -> "BadInputsUTxO" `Text.isInfixOf` msg
+                ] -> "ApplyTxError [UtxowFailure (UtxoFailure (FromAlonzoUtxoFail (ValueNotConserved" `Text.isInfixOf` msg
+                     || "[CollectErrors [BadTranslation (TranslationLogicMissingInput" `Text.isInfixOf` msg
             _ -> False
     checkPredicateInner options (assertChainEvents pred) trace Hedgehog.annotate Hedgehog.assert (const $ pure ())
 
@@ -211,56 +170,32 @@
 validTrace = property $ do
     (Mockchain m utxo params, txn) <- forAll genChainTxn
     let options = defaultCheckOptions & emulatorConfig . Trace.initialChainState .~ Right m
-<<<<<<< HEAD
-        trace = Trace.liftWallet wallet1 (submitTxn txn)
-=======
-        cUtxoIndex = either (error . show) id $ Validation.fromPlutusIndex params $ Index.UtxoIndex utxo
-        signedTx = Validation.fromPlutusTxSigned params cUtxoIndex txn CW.knownPaymentKeys
+        signedTx = Gen.signTx params utxo txn
         trace = Trace.liftWallet wallet1 (submitTxn signedTx)
->>>>>>> dfed8a8d
     checkPredicateInner options assertNoFailedTransactions trace Hedgehog.annotate Hedgehog.assert (const $ pure ())
 
 validTrace2 :: Property
 validTrace2 = property $ do
     (Mockchain m utxo params, txn) <- forAll genChainTxn
     let options = defaultCheckOptions & emulatorConfig . Trace.initialChainState .~ Right m
-        cUtxoIndex = either (error . show) id $ Validation.fromPlutusIndex params $ Index.UtxoIndex utxo
-        signedTx = Validation.fromPlutusTxSigned params cUtxoIndex txn CW.knownPaymentKeys
+        signedTx = Gen.signTx params utxo txn
         trace = do
-<<<<<<< HEAD
-            Trace.liftWallet wallet1 (submitTxn txn)
-            Trace.liftWallet wallet1 (submitTxn txn)
-        predicate = assertFailedTransaction (\_ _ _ -> True)
-=======
             Trace.liftWallet wallet1 (submitTxn signedTx)
             Trace.liftWallet wallet1 (submitTxn signedTx)
         predicate = assertFailedTransaction (\_ _ -> True)
->>>>>>> dfed8a8d
     checkPredicateInner options predicate trace Hedgehog.annotate Hedgehog.assert (const $ pure ())
 
 invalidTrace :: Property
 invalidTrace = property $ do
-<<<<<<< HEAD
-    (Mockchain m _ _, txn) <- forAll genChainTxn
+    (Mockchain m utxo params, txn) <- forAll genChainTxn
     let invalidTxn = cardanoTxMap (\tx -> tx { txMint = Ada.adaValueOf 1 }) (\_ -> error "Unexpected Cardano.Api.Tx") txn
+        signedTxn = Gen.signTx params utxo invalidTxn
         options = defaultCheckOptions & emulatorConfig . Trace.initialChainState .~ Right m
-        trace = Trace.liftWallet wallet1 (submitTxn invalidTxn)
-        pred = \case
-            [ Chain.TxnValidate{}
-                , Chain.SlotAdd _
-                , Chain.TxnValidationFail _ _ txn (Index.ValueNotPreserved _ _) _ _
-=======
-    (Mockchain m utxo params, txn) <- forAll genChainTxn
-    let invalidTxn = txn { txMint = Ada.adaValueOf 1 }
-        cUtxoIndex = either (error . show) id $ Validation.fromPlutusIndex params $ Index.UtxoIndex utxo
-        signedTx = Validation.fromPlutusTxSigned params cUtxoIndex invalidTxn CW.knownPaymentKeys
-        options = defaultCheckOptions & emulatorConfig . Trace.initialChainState .~ Right m
-        trace = Trace.liftWallet wallet1 (submitTxn signedTx)
+        trace = Trace.liftWallet wallet1 (submitTxn signedTxn)
         pred = \case
             [ Chain.TxnValidate{}
                 , Chain.SlotAdd _
                 , Chain.TxnValidationFail _ _ _ (Index.CardanoLedgerValidationError msg) _
->>>>>>> dfed8a8d
                 , Chain.SlotAdd _
                 ] -> "ValueNotConservedUTxO" `Text.isInfixOf` msg
             _ -> False
@@ -268,17 +203,16 @@
 
 invalidScript :: Property
 invalidScript = property $ do
-<<<<<<< HEAD
-    (Mockchain m _ Params{pNetworkId}, txn1) <- forAll genChainTxn
-=======
-    (Mockchain _ _ params, txn1) <- forAll genChainTxn
->>>>>>> dfed8a8d
+    (Mockchain _ _ params@Params{pNetworkId}, txn1) <- forAll genChainTxn
 
     -- modify one of the outputs to be a script output
     index <- forAll $ Gen.int (Range.linear 0 ((length $ getCardanoTxOutputs txn1) - 1))
     let emulatorTx = onCardanoTx id (\_ -> error "Unexpected Cardano.Api.Tx") txn1
-    let setOutputs o = either (const Hedgehog.failure) (pure . TxOut) $
-            toCardanoTxOut pNetworkId toCardanoTxOutDatum $ PV2.TxOut
+    let setOutputs o =
+            either (const Hedgehog.failure) (pure . TxOut)
+          $ toCardanoTxOut pNetworkId
+              (\(PV2.OutputDatum d) -> Right $ toCardanoTxOutDatumInTx d)
+          $ PV2.TxOut
                 (mkValidatorAddress $ unversioned failValidator)
                 (txOutValue o)
                 (PV2.OutputDatum unitDatum)
@@ -292,43 +226,31 @@
     let totalVal = txOutValue (fst outToSpend)
 
     -- try and spend the script output
-<<<<<<< HEAD
-    invalidTxn <- forAll $ Gen.genValidTransactionSpending [TxInputWitnessed (snd outToSpend) (ScriptAddress (Left failValidator) unitRedeemer unitDatum)] totalVal
+    let invalidTxnUtxo = [(snd outToSpend, fst outToSpend)]
+    invalidTxn <- forAll
+        $ Gen.genValidTransactionSpending
+            [Gen.TxInputWitnessed (snd outToSpend) (ScriptAddress (Left failValidator) unitRedeemer unitDatum)]
+            totalVal
     Hedgehog.annotateShow invalidTxn
 
-    let options = defaultCheckOptions & emulatorConfig . Trace.initialChainState .~ Right m
-
-
-        -- we need to sign scriptTxn again because it has been modified
-        -- note that although 'scriptTxn' is submitted by wallet 1, it
-        -- may spend outputs belonging to one of the other two wallets.
-        -- So we add all the wallets' signatures with 'signAll'.
-        trace = do
-            Trace.liftWallet wallet1 (submitTxn (Gen.signAll scriptTxn))
-            _ <- Trace.nextSlot
-            Trace.liftWallet wallet1 (submitTxn invalidTxn)
-        pred = \case
-            [ Chain.TxnValidate{}
-                , Chain.SlotAdd _
-                , Chain.TxnValidate{}
-                , Chain.SlotAdd _
-                , Chain.TxnValidationFail _ _ txn (ScriptFailure (EvaluationError ["I always fail everything"] "CekEvaluationFailure")) _ _
-                , Chain.SlotAdd _
-                ] -> txn == invalidTxn
-            _ -> False
-
-    checkPredicateInner options (assertChainEvents pred .&&. walletPaidFees wallet1 (getCardanoTxFee scriptTxn)) trace Hedgehog.annotate Hedgehog.assert (const $ pure ())
-=======
-    let invalidTxnUtxo = [(snd outToSpend, fst outToSpend)]
-    let invalidTxnIns = map ((\txIn -> scriptTxIn txIn failValidator unitRedeemer unitDatum) . fst) invalidTxnUtxo
-    invalidTxn <- forAll $ Gen.genValidTransactionSpending (Set.fromList invalidTxnIns) totalVal
-    Hedgehog.annotateShow invalidTxn
-
-    let cUtxoIndex = either (error . show) id $ Validation.fromPlutusIndex params $ Index.UtxoIndex $ Map.fromList invalidTxnUtxo
-        signedInvalidTxn = Validation.fromPlutusTxSigned' params cUtxoIndex invalidTxn CW.knownPaymentKeys
-
-    Hedgehog.assert (signedInvalidTxn == (Left (Left (Index.Phase2, Index.ScriptFailure (EvaluationError ["I always fail everything"] "CekEvaluationFailure: An error has occurred:  User error:\nThe provided Plutus code called 'error'.")))))
->>>>>>> dfed8a8d
+    let cUtxoIndex = either (error . show) id $ Validation.fromPlutusIndex $ Index.UtxoIndex $ Map.fromList invalidTxnUtxo
+        signedInvalidTxn = onCardanoTx
+          (\t -> Validation.fromPlutusTxSigned' params cUtxoIndex t Gen.knownPaymentKeys)
+          (const $ error "unexpected CardanoTx")
+          invalidTxn
+
+    Hedgehog.annotateShow signedInvalidTxn
+    Hedgehog.assert (signedInvalidTxn ==
+      Left (
+        Left ( Index.Phase2
+             , Index.ScriptFailure
+               ( EvaluationError
+                   ["I always fail everything"]
+                   "CekEvaluationFailure: An error has occurred:  User error:\nThe machine terminated because of an error, either from a built-in function or from an explicit use of 'error'."
+                )
+              )
+            )
+      )
     where
         failValidator :: Versioned Validator
         failValidator = Versioned (mkValidatorScript $$(PlutusTx.compile [|| mkUntypedValidator validator ||])) PlutusV1
