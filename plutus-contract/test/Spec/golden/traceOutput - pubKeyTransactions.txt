<<<<<<< HEAD
Slot 00000: TxnValidate 379d8ae9af82de10d7d35ded1bdd533276afa32b7b6049e7c13f6ebaf63c3c7f
Slot 00000: SlotAdd Slot 1
Slot 00001: W[7]: InsertionSuccess: New tip is Tip(Slot 1, BlockId 929bd573a4416832012193e3907da69e70fc8bab5a195475192b0e84d6757304, BlockNumber 0). UTxO state was added to the end.
Slot 00001: W[8]: InsertionSuccess: New tip is Tip(Slot 1, BlockId 929bd573a4416832012193e3907da69e70fc8bab5a195475192b0e84d6757304, BlockNumber 0). UTxO state was added to the end.
Slot 00001: W[6]: InsertionSuccess: New tip is Tip(Slot 1, BlockId 929bd573a4416832012193e3907da69e70fc8bab5a195475192b0e84d6757304, BlockNumber 0). UTxO state was added to the end.
Slot 00001: W[4]: InsertionSuccess: New tip is Tip(Slot 1, BlockId 929bd573a4416832012193e3907da69e70fc8bab5a195475192b0e84d6757304, BlockNumber 0). UTxO state was added to the end.
Slot 00001: W[2]: InsertionSuccess: New tip is Tip(Slot 1, BlockId 929bd573a4416832012193e3907da69e70fc8bab5a195475192b0e84d6757304, BlockNumber 0). UTxO state was added to the end.
Slot 00001: W[1]: InsertionSuccess: New tip is Tip(Slot 1, BlockId 929bd573a4416832012193e3907da69e70fc8bab5a195475192b0e84d6757304, BlockNumber 0). UTxO state was added to the end.
Slot 00001: W[10]: InsertionSuccess: New tip is Tip(Slot 1, BlockId 929bd573a4416832012193e3907da69e70fc8bab5a195475192b0e84d6757304, BlockNumber 0). UTxO state was added to the end.
Slot 00001: W[9]: InsertionSuccess: New tip is Tip(Slot 1, BlockId 929bd573a4416832012193e3907da69e70fc8bab5a195475192b0e84d6757304, BlockNumber 0). UTxO state was added to the end.
Slot 00001: W[3]: InsertionSuccess: New tip is Tip(Slot 1, BlockId 929bd573a4416832012193e3907da69e70fc8bab5a195475192b0e84d6757304, BlockNumber 0). UTxO state was added to the end.
Slot 00001: W[5]: InsertionSuccess: New tip is Tip(Slot 1, BlockId 929bd573a4416832012193e3907da69e70fc8bab5a195475192b0e84d6757304, BlockNumber 0). UTxO state was added to the end.
Slot 00001: W[1]: TxSubmit: 6eb1f8616bdf7b400c82544dead3fbef2926cf4db0ae832261ef9f14fd026437
Slot 00001: TxnValidate 6eb1f8616bdf7b400c82544dead3fbef2926cf4db0ae832261ef9f14fd026437
Slot 00001: SlotAdd Slot 2
Slot 00002: W[7]: InsertionSuccess: New tip is Tip(Slot 2, BlockId 558f6b7aced177eccb7725f3eac268a716973d9d538cc15427db4d9ba90ee5d0, BlockNumber 1). UTxO state was added to the end.
Slot 00002: W[8]: InsertionSuccess: New tip is Tip(Slot 2, BlockId 558f6b7aced177eccb7725f3eac268a716973d9d538cc15427db4d9ba90ee5d0, BlockNumber 1). UTxO state was added to the end.
Slot 00002: W[6]: InsertionSuccess: New tip is Tip(Slot 2, BlockId 558f6b7aced177eccb7725f3eac268a716973d9d538cc15427db4d9ba90ee5d0, BlockNumber 1). UTxO state was added to the end.
Slot 00002: W[4]: InsertionSuccess: New tip is Tip(Slot 2, BlockId 558f6b7aced177eccb7725f3eac268a716973d9d538cc15427db4d9ba90ee5d0, BlockNumber 1). UTxO state was added to the end.
Slot 00002: W[2]: InsertionSuccess: New tip is Tip(Slot 2, BlockId 558f6b7aced177eccb7725f3eac268a716973d9d538cc15427db4d9ba90ee5d0, BlockNumber 1). UTxO state was added to the end.
Slot 00002: W[1]: InsertionSuccess: New tip is Tip(Slot 2, BlockId 558f6b7aced177eccb7725f3eac268a716973d9d538cc15427db4d9ba90ee5d0, BlockNumber 1). UTxO state was added to the end.
Slot 00002: W[10]: InsertionSuccess: New tip is Tip(Slot 2, BlockId 558f6b7aced177eccb7725f3eac268a716973d9d538cc15427db4d9ba90ee5d0, BlockNumber 1). UTxO state was added to the end.
Slot 00002: W[9]: InsertionSuccess: New tip is Tip(Slot 2, BlockId 558f6b7aced177eccb7725f3eac268a716973d9d538cc15427db4d9ba90ee5d0, BlockNumber 1). UTxO state was added to the end.
Slot 00002: W[3]: InsertionSuccess: New tip is Tip(Slot 2, BlockId 558f6b7aced177eccb7725f3eac268a716973d9d538cc15427db4d9ba90ee5d0, BlockNumber 1). UTxO state was added to the end.
Slot 00002: W[5]: InsertionSuccess: New tip is Tip(Slot 2, BlockId 558f6b7aced177eccb7725f3eac268a716973d9d538cc15427db4d9ba90ee5d0, BlockNumber 1). UTxO state was added to the end.
Slot 00002: W[2]: TxSubmit: 9925c926f0ad30984f2bd073d38ab3e51e51eaea3bf27166635aea33366e8004
Slot 00002: TxnValidate 9925c926f0ad30984f2bd073d38ab3e51e51eaea3bf27166635aea33366e8004
Slot 00002: SlotAdd Slot 3
Slot 00003: W[7]: InsertionSuccess: New tip is Tip(Slot 3, BlockId 5535e5f662bae25c58306a12278623e9b49013c77528179bc9328cd13860fb8b, BlockNumber 2). UTxO state was added to the end.
Slot 00003: W[8]: InsertionSuccess: New tip is Tip(Slot 3, BlockId 5535e5f662bae25c58306a12278623e9b49013c77528179bc9328cd13860fb8b, BlockNumber 2). UTxO state was added to the end.
Slot 00003: W[6]: InsertionSuccess: New tip is Tip(Slot 3, BlockId 5535e5f662bae25c58306a12278623e9b49013c77528179bc9328cd13860fb8b, BlockNumber 2). UTxO state was added to the end.
Slot 00003: W[4]: InsertionSuccess: New tip is Tip(Slot 3, BlockId 5535e5f662bae25c58306a12278623e9b49013c77528179bc9328cd13860fb8b, BlockNumber 2). UTxO state was added to the end.
Slot 00003: W[2]: InsertionSuccess: New tip is Tip(Slot 3, BlockId 5535e5f662bae25c58306a12278623e9b49013c77528179bc9328cd13860fb8b, BlockNumber 2). UTxO state was added to the end.
Slot 00003: W[1]: InsertionSuccess: New tip is Tip(Slot 3, BlockId 5535e5f662bae25c58306a12278623e9b49013c77528179bc9328cd13860fb8b, BlockNumber 2). UTxO state was added to the end.
Slot 00003: W[10]: InsertionSuccess: New tip is Tip(Slot 3, BlockId 5535e5f662bae25c58306a12278623e9b49013c77528179bc9328cd13860fb8b, BlockNumber 2). UTxO state was added to the end.
Slot 00003: W[9]: InsertionSuccess: New tip is Tip(Slot 3, BlockId 5535e5f662bae25c58306a12278623e9b49013c77528179bc9328cd13860fb8b, BlockNumber 2). UTxO state was added to the end.
Slot 00003: W[3]: InsertionSuccess: New tip is Tip(Slot 3, BlockId 5535e5f662bae25c58306a12278623e9b49013c77528179bc9328cd13860fb8b, BlockNumber 2). UTxO state was added to the end.
Slot 00003: W[5]: InsertionSuccess: New tip is Tip(Slot 3, BlockId 5535e5f662bae25c58306a12278623e9b49013c77528179bc9328cd13860fb8b, BlockNumber 2). UTxO state was added to the end.
Slot 00003: W[3]: TxSubmit: 257791fed3a4f7c4076c7d1b540887a00257e09cac9f5ac3b83248b8de4266cd
Slot 00003: TxnValidate 257791fed3a4f7c4076c7d1b540887a00257e09cac9f5ac3b83248b8de4266cd
Slot 00003: SlotAdd Slot 4
Slot 00004: W[7]: InsertionSuccess: New tip is Tip(Slot 4, BlockId f0924aa3534c252d4e7abb68c3936d95c16576cff69ecae8cb82781056b48a64, BlockNumber 3). UTxO state was added to the end.
Slot 00004: W[8]: InsertionSuccess: New tip is Tip(Slot 4, BlockId f0924aa3534c252d4e7abb68c3936d95c16576cff69ecae8cb82781056b48a64, BlockNumber 3). UTxO state was added to the end.
Slot 00004: W[6]: InsertionSuccess: New tip is Tip(Slot 4, BlockId f0924aa3534c252d4e7abb68c3936d95c16576cff69ecae8cb82781056b48a64, BlockNumber 3). UTxO state was added to the end.
Slot 00004: W[4]: InsertionSuccess: New tip is Tip(Slot 4, BlockId f0924aa3534c252d4e7abb68c3936d95c16576cff69ecae8cb82781056b48a64, BlockNumber 3). UTxO state was added to the end.
Slot 00004: W[2]: InsertionSuccess: New tip is Tip(Slot 4, BlockId f0924aa3534c252d4e7abb68c3936d95c16576cff69ecae8cb82781056b48a64, BlockNumber 3). UTxO state was added to the end.
Slot 00004: W[1]: InsertionSuccess: New tip is Tip(Slot 4, BlockId f0924aa3534c252d4e7abb68c3936d95c16576cff69ecae8cb82781056b48a64, BlockNumber 3). UTxO state was added to the end.
Slot 00004: W[10]: InsertionSuccess: New tip is Tip(Slot 4, BlockId f0924aa3534c252d4e7abb68c3936d95c16576cff69ecae8cb82781056b48a64, BlockNumber 3). UTxO state was added to the end.
Slot 00004: W[9]: InsertionSuccess: New tip is Tip(Slot 4, BlockId f0924aa3534c252d4e7abb68c3936d95c16576cff69ecae8cb82781056b48a64, BlockNumber 3). UTxO state was added to the end.
Slot 00004: W[3]: InsertionSuccess: New tip is Tip(Slot 4, BlockId f0924aa3534c252d4e7abb68c3936d95c16576cff69ecae8cb82781056b48a64, BlockNumber 3). UTxO state was added to the end.
Slot 00004: W[5]: InsertionSuccess: New tip is Tip(Slot 4, BlockId f0924aa3534c252d4e7abb68c3936d95c16576cff69ecae8cb82781056b48a64, BlockNumber 3). UTxO state was added to the end.
=======
Slot 00000: TxnValidate e0003dd5ccd2f89acf4e18d6299e78a44ceb30e06b64ae4f0103ff4942e018af
Slot 00000: SlotAdd Slot 1
Slot 00001: W[7]: InsertionSuccess: New tip is Tip(Slot 1, BlockId c0c6ba5146983306613ae4342bd4c72d1b9bd1871c9bf3340557fd2ac4d19f20, BlockNumber 0). UTxO state was added to the end.
Slot 00001: W[8]: InsertionSuccess: New tip is Tip(Slot 1, BlockId c0c6ba5146983306613ae4342bd4c72d1b9bd1871c9bf3340557fd2ac4d19f20, BlockNumber 0). UTxO state was added to the end.
Slot 00001: W[6]: InsertionSuccess: New tip is Tip(Slot 1, BlockId c0c6ba5146983306613ae4342bd4c72d1b9bd1871c9bf3340557fd2ac4d19f20, BlockNumber 0). UTxO state was added to the end.
Slot 00001: W[4]: InsertionSuccess: New tip is Tip(Slot 1, BlockId c0c6ba5146983306613ae4342bd4c72d1b9bd1871c9bf3340557fd2ac4d19f20, BlockNumber 0). UTxO state was added to the end.
Slot 00001: W[2]: InsertionSuccess: New tip is Tip(Slot 1, BlockId c0c6ba5146983306613ae4342bd4c72d1b9bd1871c9bf3340557fd2ac4d19f20, BlockNumber 0). UTxO state was added to the end.
Slot 00001: W[1]: InsertionSuccess: New tip is Tip(Slot 1, BlockId c0c6ba5146983306613ae4342bd4c72d1b9bd1871c9bf3340557fd2ac4d19f20, BlockNumber 0). UTxO state was added to the end.
Slot 00001: W[10]: InsertionSuccess: New tip is Tip(Slot 1, BlockId c0c6ba5146983306613ae4342bd4c72d1b9bd1871c9bf3340557fd2ac4d19f20, BlockNumber 0). UTxO state was added to the end.
Slot 00001: W[9]: InsertionSuccess: New tip is Tip(Slot 1, BlockId c0c6ba5146983306613ae4342bd4c72d1b9bd1871c9bf3340557fd2ac4d19f20, BlockNumber 0). UTxO state was added to the end.
Slot 00001: W[3]: InsertionSuccess: New tip is Tip(Slot 1, BlockId c0c6ba5146983306613ae4342bd4c72d1b9bd1871c9bf3340557fd2ac4d19f20, BlockNumber 0). UTxO state was added to the end.
Slot 00001: W[5]: InsertionSuccess: New tip is Tip(Slot 1, BlockId c0c6ba5146983306613ae4342bd4c72d1b9bd1871c9bf3340557fd2ac4d19f20, BlockNumber 0). UTxO state was added to the end.
Slot 00001: W[1]: TxSubmit: 61a2ae756e019e6f9ec13c7e8cf2645b0696132baed2b5311f9fb9d0ead4d269
Slot 00001: TxnValidate 61a2ae756e019e6f9ec13c7e8cf2645b0696132baed2b5311f9fb9d0ead4d269
Slot 00001: SlotAdd Slot 2
Slot 00002: W[7]: InsertionSuccess: New tip is Tip(Slot 2, BlockId ec9648f9f5c9b7702a3f798a08e438ae7df4a938dde990a0dd3ce7cfd3731ce6, BlockNumber 1). UTxO state was added to the end.
Slot 00002: W[8]: InsertionSuccess: New tip is Tip(Slot 2, BlockId ec9648f9f5c9b7702a3f798a08e438ae7df4a938dde990a0dd3ce7cfd3731ce6, BlockNumber 1). UTxO state was added to the end.
Slot 00002: W[6]: InsertionSuccess: New tip is Tip(Slot 2, BlockId ec9648f9f5c9b7702a3f798a08e438ae7df4a938dde990a0dd3ce7cfd3731ce6, BlockNumber 1). UTxO state was added to the end.
Slot 00002: W[4]: InsertionSuccess: New tip is Tip(Slot 2, BlockId ec9648f9f5c9b7702a3f798a08e438ae7df4a938dde990a0dd3ce7cfd3731ce6, BlockNumber 1). UTxO state was added to the end.
Slot 00002: W[2]: InsertionSuccess: New tip is Tip(Slot 2, BlockId ec9648f9f5c9b7702a3f798a08e438ae7df4a938dde990a0dd3ce7cfd3731ce6, BlockNumber 1). UTxO state was added to the end.
Slot 00002: W[1]: InsertionSuccess: New tip is Tip(Slot 2, BlockId ec9648f9f5c9b7702a3f798a08e438ae7df4a938dde990a0dd3ce7cfd3731ce6, BlockNumber 1). UTxO state was added to the end.
Slot 00002: W[10]: InsertionSuccess: New tip is Tip(Slot 2, BlockId ec9648f9f5c9b7702a3f798a08e438ae7df4a938dde990a0dd3ce7cfd3731ce6, BlockNumber 1). UTxO state was added to the end.
Slot 00002: W[9]: InsertionSuccess: New tip is Tip(Slot 2, BlockId ec9648f9f5c9b7702a3f798a08e438ae7df4a938dde990a0dd3ce7cfd3731ce6, BlockNumber 1). UTxO state was added to the end.
Slot 00002: W[3]: InsertionSuccess: New tip is Tip(Slot 2, BlockId ec9648f9f5c9b7702a3f798a08e438ae7df4a938dde990a0dd3ce7cfd3731ce6, BlockNumber 1). UTxO state was added to the end.
Slot 00002: W[5]: InsertionSuccess: New tip is Tip(Slot 2, BlockId ec9648f9f5c9b7702a3f798a08e438ae7df4a938dde990a0dd3ce7cfd3731ce6, BlockNumber 1). UTxO state was added to the end.
Slot 00002: W[2]: TxSubmit: 0e9d91a2677c41db4899bf7ef67db236026776fbd5e408100f954735367addb5
Slot 00002: TxnValidate 0e9d91a2677c41db4899bf7ef67db236026776fbd5e408100f954735367addb5
Slot 00002: SlotAdd Slot 3
Slot 00003: W[7]: InsertionSuccess: New tip is Tip(Slot 3, BlockId 71b2cb4c257fcbae3561b1f0eb4dc405fc39b8cd60e5c18cb55e49a55f7cdba6, BlockNumber 2). UTxO state was added to the end.
Slot 00003: W[8]: InsertionSuccess: New tip is Tip(Slot 3, BlockId 71b2cb4c257fcbae3561b1f0eb4dc405fc39b8cd60e5c18cb55e49a55f7cdba6, BlockNumber 2). UTxO state was added to the end.
Slot 00003: W[6]: InsertionSuccess: New tip is Tip(Slot 3, BlockId 71b2cb4c257fcbae3561b1f0eb4dc405fc39b8cd60e5c18cb55e49a55f7cdba6, BlockNumber 2). UTxO state was added to the end.
Slot 00003: W[4]: InsertionSuccess: New tip is Tip(Slot 3, BlockId 71b2cb4c257fcbae3561b1f0eb4dc405fc39b8cd60e5c18cb55e49a55f7cdba6, BlockNumber 2). UTxO state was added to the end.
Slot 00003: W[2]: InsertionSuccess: New tip is Tip(Slot 3, BlockId 71b2cb4c257fcbae3561b1f0eb4dc405fc39b8cd60e5c18cb55e49a55f7cdba6, BlockNumber 2). UTxO state was added to the end.
Slot 00003: W[1]: InsertionSuccess: New tip is Tip(Slot 3, BlockId 71b2cb4c257fcbae3561b1f0eb4dc405fc39b8cd60e5c18cb55e49a55f7cdba6, BlockNumber 2). UTxO state was added to the end.
Slot 00003: W[10]: InsertionSuccess: New tip is Tip(Slot 3, BlockId 71b2cb4c257fcbae3561b1f0eb4dc405fc39b8cd60e5c18cb55e49a55f7cdba6, BlockNumber 2). UTxO state was added to the end.
Slot 00003: W[9]: InsertionSuccess: New tip is Tip(Slot 3, BlockId 71b2cb4c257fcbae3561b1f0eb4dc405fc39b8cd60e5c18cb55e49a55f7cdba6, BlockNumber 2). UTxO state was added to the end.
Slot 00003: W[3]: InsertionSuccess: New tip is Tip(Slot 3, BlockId 71b2cb4c257fcbae3561b1f0eb4dc405fc39b8cd60e5c18cb55e49a55f7cdba6, BlockNumber 2). UTxO state was added to the end.
Slot 00003: W[5]: InsertionSuccess: New tip is Tip(Slot 3, BlockId 71b2cb4c257fcbae3561b1f0eb4dc405fc39b8cd60e5c18cb55e49a55f7cdba6, BlockNumber 2). UTxO state was added to the end.
Slot 00003: W[3]: TxSubmit: 6c4bfe3e845a38cea76e79a50995fe09d18d53a2b9bd563873433f24ca696054
Slot 00003: TxnValidate 6c4bfe3e845a38cea76e79a50995fe09d18d53a2b9bd563873433f24ca696054
Slot 00003: SlotAdd Slot 4
Slot 00004: W[7]: InsertionSuccess: New tip is Tip(Slot 4, BlockId d9aab3d20bfb733d8a1805475671727aa48f9e52183f125ca7fa0827e44bbcc9, BlockNumber 3). UTxO state was added to the end.
Slot 00004: W[8]: InsertionSuccess: New tip is Tip(Slot 4, BlockId d9aab3d20bfb733d8a1805475671727aa48f9e52183f125ca7fa0827e44bbcc9, BlockNumber 3). UTxO state was added to the end.
Slot 00004: W[6]: InsertionSuccess: New tip is Tip(Slot 4, BlockId d9aab3d20bfb733d8a1805475671727aa48f9e52183f125ca7fa0827e44bbcc9, BlockNumber 3). UTxO state was added to the end.
Slot 00004: W[4]: InsertionSuccess: New tip is Tip(Slot 4, BlockId d9aab3d20bfb733d8a1805475671727aa48f9e52183f125ca7fa0827e44bbcc9, BlockNumber 3). UTxO state was added to the end.
Slot 00004: W[2]: InsertionSuccess: New tip is Tip(Slot 4, BlockId d9aab3d20bfb733d8a1805475671727aa48f9e52183f125ca7fa0827e44bbcc9, BlockNumber 3). UTxO state was added to the end.
Slot 00004: W[1]: InsertionSuccess: New tip is Tip(Slot 4, BlockId d9aab3d20bfb733d8a1805475671727aa48f9e52183f125ca7fa0827e44bbcc9, BlockNumber 3). UTxO state was added to the end.
Slot 00004: W[10]: InsertionSuccess: New tip is Tip(Slot 4, BlockId d9aab3d20bfb733d8a1805475671727aa48f9e52183f125ca7fa0827e44bbcc9, BlockNumber 3). UTxO state was added to the end.
Slot 00004: W[9]: InsertionSuccess: New tip is Tip(Slot 4, BlockId d9aab3d20bfb733d8a1805475671727aa48f9e52183f125ca7fa0827e44bbcc9, BlockNumber 3). UTxO state was added to the end.
Slot 00004: W[3]: InsertionSuccess: New tip is Tip(Slot 4, BlockId d9aab3d20bfb733d8a1805475671727aa48f9e52183f125ca7fa0827e44bbcc9, BlockNumber 3). UTxO state was added to the end.
Slot 00004: W[5]: InsertionSuccess: New tip is Tip(Slot 4, BlockId d9aab3d20bfb733d8a1805475671727aa48f9e52183f125ca7fa0827e44bbcc9, BlockNumber 3). UTxO state was added to the end.
>>>>>>> dfed8a8d
Slot 00004: SlotAdd Slot 5
Final balances
Wallet 7: 
    {, ""}: 100000000
Wallet 8: 
    {, ""}: 100000000
Wallet 6: 
    {, ""}: 100000000
Wallet 4: 
    {, ""}: 100000000
Wallet 2: 
<<<<<<< HEAD
    {, ""}: 99828339
Wallet 1: 
    {, ""}: 99828251
=======
    {, ""}: 99816635
Wallet 1: 
    {, ""}: 99822575
>>>>>>> dfed8a8d
Wallet 10: 
    {, ""}: 100000000
Wallet 9: 
    {, ""}: 100000000
Wallet 3: 
<<<<<<< HEAD
    {, ""}: 99828339
=======
    {, ""}: 99816635
>>>>>>> dfed8a8d
Wallet 5: 
    {, ""}: 100000000<|MERGE_RESOLUTION|>--- conflicted
+++ resolved
@@ -1,108 +1,54 @@
-<<<<<<< HEAD
-Slot 00000: TxnValidate 379d8ae9af82de10d7d35ded1bdd533276afa32b7b6049e7c13f6ebaf63c3c7f
+Slot 00000: TxnValidate 43ba666cc8a22a04b63a3b605ce14146dfa5ed999986625ad90c1bc16dabdd84
 Slot 00000: SlotAdd Slot 1
-Slot 00001: W[7]: InsertionSuccess: New tip is Tip(Slot 1, BlockId 929bd573a4416832012193e3907da69e70fc8bab5a195475192b0e84d6757304, BlockNumber 0). UTxO state was added to the end.
-Slot 00001: W[8]: InsertionSuccess: New tip is Tip(Slot 1, BlockId 929bd573a4416832012193e3907da69e70fc8bab5a195475192b0e84d6757304, BlockNumber 0). UTxO state was added to the end.
-Slot 00001: W[6]: InsertionSuccess: New tip is Tip(Slot 1, BlockId 929bd573a4416832012193e3907da69e70fc8bab5a195475192b0e84d6757304, BlockNumber 0). UTxO state was added to the end.
-Slot 00001: W[4]: InsertionSuccess: New tip is Tip(Slot 1, BlockId 929bd573a4416832012193e3907da69e70fc8bab5a195475192b0e84d6757304, BlockNumber 0). UTxO state was added to the end.
-Slot 00001: W[2]: InsertionSuccess: New tip is Tip(Slot 1, BlockId 929bd573a4416832012193e3907da69e70fc8bab5a195475192b0e84d6757304, BlockNumber 0). UTxO state was added to the end.
-Slot 00001: W[1]: InsertionSuccess: New tip is Tip(Slot 1, BlockId 929bd573a4416832012193e3907da69e70fc8bab5a195475192b0e84d6757304, BlockNumber 0). UTxO state was added to the end.
-Slot 00001: W[10]: InsertionSuccess: New tip is Tip(Slot 1, BlockId 929bd573a4416832012193e3907da69e70fc8bab5a195475192b0e84d6757304, BlockNumber 0). UTxO state was added to the end.
-Slot 00001: W[9]: InsertionSuccess: New tip is Tip(Slot 1, BlockId 929bd573a4416832012193e3907da69e70fc8bab5a195475192b0e84d6757304, BlockNumber 0). UTxO state was added to the end.
-Slot 00001: W[3]: InsertionSuccess: New tip is Tip(Slot 1, BlockId 929bd573a4416832012193e3907da69e70fc8bab5a195475192b0e84d6757304, BlockNumber 0). UTxO state was added to the end.
-Slot 00001: W[5]: InsertionSuccess: New tip is Tip(Slot 1, BlockId 929bd573a4416832012193e3907da69e70fc8bab5a195475192b0e84d6757304, BlockNumber 0). UTxO state was added to the end.
-Slot 00001: W[1]: TxSubmit: 6eb1f8616bdf7b400c82544dead3fbef2926cf4db0ae832261ef9f14fd026437
-Slot 00001: TxnValidate 6eb1f8616bdf7b400c82544dead3fbef2926cf4db0ae832261ef9f14fd026437
+Slot 00001: W[7]: InsertionSuccess: New tip is Tip(Slot 1, BlockId 9e944371f5292bcd66e4e498bbc313b92ae884154f0eca1ddf75cd0ec69ddc47, BlockNumber 0). UTxO state was added to the end.
+Slot 00001: W[8]: InsertionSuccess: New tip is Tip(Slot 1, BlockId 9e944371f5292bcd66e4e498bbc313b92ae884154f0eca1ddf75cd0ec69ddc47, BlockNumber 0). UTxO state was added to the end.
+Slot 00001: W[6]: InsertionSuccess: New tip is Tip(Slot 1, BlockId 9e944371f5292bcd66e4e498bbc313b92ae884154f0eca1ddf75cd0ec69ddc47, BlockNumber 0). UTxO state was added to the end.
+Slot 00001: W[4]: InsertionSuccess: New tip is Tip(Slot 1, BlockId 9e944371f5292bcd66e4e498bbc313b92ae884154f0eca1ddf75cd0ec69ddc47, BlockNumber 0). UTxO state was added to the end.
+Slot 00001: W[2]: InsertionSuccess: New tip is Tip(Slot 1, BlockId 9e944371f5292bcd66e4e498bbc313b92ae884154f0eca1ddf75cd0ec69ddc47, BlockNumber 0). UTxO state was added to the end.
+Slot 00001: W[1]: InsertionSuccess: New tip is Tip(Slot 1, BlockId 9e944371f5292bcd66e4e498bbc313b92ae884154f0eca1ddf75cd0ec69ddc47, BlockNumber 0). UTxO state was added to the end.
+Slot 00001: W[10]: InsertionSuccess: New tip is Tip(Slot 1, BlockId 9e944371f5292bcd66e4e498bbc313b92ae884154f0eca1ddf75cd0ec69ddc47, BlockNumber 0). UTxO state was added to the end.
+Slot 00001: W[9]: InsertionSuccess: New tip is Tip(Slot 1, BlockId 9e944371f5292bcd66e4e498bbc313b92ae884154f0eca1ddf75cd0ec69ddc47, BlockNumber 0). UTxO state was added to the end.
+Slot 00001: W[3]: InsertionSuccess: New tip is Tip(Slot 1, BlockId 9e944371f5292bcd66e4e498bbc313b92ae884154f0eca1ddf75cd0ec69ddc47, BlockNumber 0). UTxO state was added to the end.
+Slot 00001: W[5]: InsertionSuccess: New tip is Tip(Slot 1, BlockId 9e944371f5292bcd66e4e498bbc313b92ae884154f0eca1ddf75cd0ec69ddc47, BlockNumber 0). UTxO state was added to the end.
+Slot 00001: W[1]: TxSubmit: 09d86b7b2a0b6828f05288d811848081fc56459ba21e4bdd36a3786bfecebf0a
+Slot 00001: TxnValidate 09d86b7b2a0b6828f05288d811848081fc56459ba21e4bdd36a3786bfecebf0a
 Slot 00001: SlotAdd Slot 2
-Slot 00002: W[7]: InsertionSuccess: New tip is Tip(Slot 2, BlockId 558f6b7aced177eccb7725f3eac268a716973d9d538cc15427db4d9ba90ee5d0, BlockNumber 1). UTxO state was added to the end.
-Slot 00002: W[8]: InsertionSuccess: New tip is Tip(Slot 2, BlockId 558f6b7aced177eccb7725f3eac268a716973d9d538cc15427db4d9ba90ee5d0, BlockNumber 1). UTxO state was added to the end.
-Slot 00002: W[6]: InsertionSuccess: New tip is Tip(Slot 2, BlockId 558f6b7aced177eccb7725f3eac268a716973d9d538cc15427db4d9ba90ee5d0, BlockNumber 1). UTxO state was added to the end.
-Slot 00002: W[4]: InsertionSuccess: New tip is Tip(Slot 2, BlockId 558f6b7aced177eccb7725f3eac268a716973d9d538cc15427db4d9ba90ee5d0, BlockNumber 1). UTxO state was added to the end.
-Slot 00002: W[2]: InsertionSuccess: New tip is Tip(Slot 2, BlockId 558f6b7aced177eccb7725f3eac268a716973d9d538cc15427db4d9ba90ee5d0, BlockNumber 1). UTxO state was added to the end.
-Slot 00002: W[1]: InsertionSuccess: New tip is Tip(Slot 2, BlockId 558f6b7aced177eccb7725f3eac268a716973d9d538cc15427db4d9ba90ee5d0, BlockNumber 1). UTxO state was added to the end.
-Slot 00002: W[10]: InsertionSuccess: New tip is Tip(Slot 2, BlockId 558f6b7aced177eccb7725f3eac268a716973d9d538cc15427db4d9ba90ee5d0, BlockNumber 1). UTxO state was added to the end.
-Slot 00002: W[9]: InsertionSuccess: New tip is Tip(Slot 2, BlockId 558f6b7aced177eccb7725f3eac268a716973d9d538cc15427db4d9ba90ee5d0, BlockNumber 1). UTxO state was added to the end.
-Slot 00002: W[3]: InsertionSuccess: New tip is Tip(Slot 2, BlockId 558f6b7aced177eccb7725f3eac268a716973d9d538cc15427db4d9ba90ee5d0, BlockNumber 1). UTxO state was added to the end.
-Slot 00002: W[5]: InsertionSuccess: New tip is Tip(Slot 2, BlockId 558f6b7aced177eccb7725f3eac268a716973d9d538cc15427db4d9ba90ee5d0, BlockNumber 1). UTxO state was added to the end.
-Slot 00002: W[2]: TxSubmit: 9925c926f0ad30984f2bd073d38ab3e51e51eaea3bf27166635aea33366e8004
-Slot 00002: TxnValidate 9925c926f0ad30984f2bd073d38ab3e51e51eaea3bf27166635aea33366e8004
+Slot 00002: W[7]: InsertionSuccess: New tip is Tip(Slot 2, BlockId 2d98ed964bf039c579d1e938ce9d301019ba668002739f59b9ffe1c21c5d9af2, BlockNumber 1). UTxO state was added to the end.
+Slot 00002: W[8]: InsertionSuccess: New tip is Tip(Slot 2, BlockId 2d98ed964bf039c579d1e938ce9d301019ba668002739f59b9ffe1c21c5d9af2, BlockNumber 1). UTxO state was added to the end.
+Slot 00002: W[6]: InsertionSuccess: New tip is Tip(Slot 2, BlockId 2d98ed964bf039c579d1e938ce9d301019ba668002739f59b9ffe1c21c5d9af2, BlockNumber 1). UTxO state was added to the end.
+Slot 00002: W[4]: InsertionSuccess: New tip is Tip(Slot 2, BlockId 2d98ed964bf039c579d1e938ce9d301019ba668002739f59b9ffe1c21c5d9af2, BlockNumber 1). UTxO state was added to the end.
+Slot 00002: W[2]: InsertionSuccess: New tip is Tip(Slot 2, BlockId 2d98ed964bf039c579d1e938ce9d301019ba668002739f59b9ffe1c21c5d9af2, BlockNumber 1). UTxO state was added to the end.
+Slot 00002: W[1]: InsertionSuccess: New tip is Tip(Slot 2, BlockId 2d98ed964bf039c579d1e938ce9d301019ba668002739f59b9ffe1c21c5d9af2, BlockNumber 1). UTxO state was added to the end.
+Slot 00002: W[10]: InsertionSuccess: New tip is Tip(Slot 2, BlockId 2d98ed964bf039c579d1e938ce9d301019ba668002739f59b9ffe1c21c5d9af2, BlockNumber 1). UTxO state was added to the end.
+Slot 00002: W[9]: InsertionSuccess: New tip is Tip(Slot 2, BlockId 2d98ed964bf039c579d1e938ce9d301019ba668002739f59b9ffe1c21c5d9af2, BlockNumber 1). UTxO state was added to the end.
+Slot 00002: W[3]: InsertionSuccess: New tip is Tip(Slot 2, BlockId 2d98ed964bf039c579d1e938ce9d301019ba668002739f59b9ffe1c21c5d9af2, BlockNumber 1). UTxO state was added to the end.
+Slot 00002: W[5]: InsertionSuccess: New tip is Tip(Slot 2, BlockId 2d98ed964bf039c579d1e938ce9d301019ba668002739f59b9ffe1c21c5d9af2, BlockNumber 1). UTxO state was added to the end.
+Slot 00002: W[2]: TxSubmit: 80ec770f911911839f4992a51ba3be2900cf802c983bc25d3792323b072aac61
+Slot 00002: TxnValidate 80ec770f911911839f4992a51ba3be2900cf802c983bc25d3792323b072aac61
 Slot 00002: SlotAdd Slot 3
-Slot 00003: W[7]: InsertionSuccess: New tip is Tip(Slot 3, BlockId 5535e5f662bae25c58306a12278623e9b49013c77528179bc9328cd13860fb8b, BlockNumber 2). UTxO state was added to the end.
-Slot 00003: W[8]: InsertionSuccess: New tip is Tip(Slot 3, BlockId 5535e5f662bae25c58306a12278623e9b49013c77528179bc9328cd13860fb8b, BlockNumber 2). UTxO state was added to the end.
-Slot 00003: W[6]: InsertionSuccess: New tip is Tip(Slot 3, BlockId 5535e5f662bae25c58306a12278623e9b49013c77528179bc9328cd13860fb8b, BlockNumber 2). UTxO state was added to the end.
-Slot 00003: W[4]: InsertionSuccess: New tip is Tip(Slot 3, BlockId 5535e5f662bae25c58306a12278623e9b49013c77528179bc9328cd13860fb8b, BlockNumber 2). UTxO state was added to the end.
-Slot 00003: W[2]: InsertionSuccess: New tip is Tip(Slot 3, BlockId 5535e5f662bae25c58306a12278623e9b49013c77528179bc9328cd13860fb8b, BlockNumber 2). UTxO state was added to the end.
-Slot 00003: W[1]: InsertionSuccess: New tip is Tip(Slot 3, BlockId 5535e5f662bae25c58306a12278623e9b49013c77528179bc9328cd13860fb8b, BlockNumber 2). UTxO state was added to the end.
-Slot 00003: W[10]: InsertionSuccess: New tip is Tip(Slot 3, BlockId 5535e5f662bae25c58306a12278623e9b49013c77528179bc9328cd13860fb8b, BlockNumber 2). UTxO state was added to the end.
-Slot 00003: W[9]: InsertionSuccess: New tip is Tip(Slot 3, BlockId 5535e5f662bae25c58306a12278623e9b49013c77528179bc9328cd13860fb8b, BlockNumber 2). UTxO state was added to the end.
-Slot 00003: W[3]: InsertionSuccess: New tip is Tip(Slot 3, BlockId 5535e5f662bae25c58306a12278623e9b49013c77528179bc9328cd13860fb8b, BlockNumber 2). UTxO state was added to the end.
-Slot 00003: W[5]: InsertionSuccess: New tip is Tip(Slot 3, BlockId 5535e5f662bae25c58306a12278623e9b49013c77528179bc9328cd13860fb8b, BlockNumber 2). UTxO state was added to the end.
-Slot 00003: W[3]: TxSubmit: 257791fed3a4f7c4076c7d1b540887a00257e09cac9f5ac3b83248b8de4266cd
-Slot 00003: TxnValidate 257791fed3a4f7c4076c7d1b540887a00257e09cac9f5ac3b83248b8de4266cd
+Slot 00003: W[7]: InsertionSuccess: New tip is Tip(Slot 3, BlockId af03b2f2205005b21403038d20132ab34cb5f68c61ed3079c503b3980d6c44ce, BlockNumber 2). UTxO state was added to the end.
+Slot 00003: W[8]: InsertionSuccess: New tip is Tip(Slot 3, BlockId af03b2f2205005b21403038d20132ab34cb5f68c61ed3079c503b3980d6c44ce, BlockNumber 2). UTxO state was added to the end.
+Slot 00003: W[6]: InsertionSuccess: New tip is Tip(Slot 3, BlockId af03b2f2205005b21403038d20132ab34cb5f68c61ed3079c503b3980d6c44ce, BlockNumber 2). UTxO state was added to the end.
+Slot 00003: W[4]: InsertionSuccess: New tip is Tip(Slot 3, BlockId af03b2f2205005b21403038d20132ab34cb5f68c61ed3079c503b3980d6c44ce, BlockNumber 2). UTxO state was added to the end.
+Slot 00003: W[2]: InsertionSuccess: New tip is Tip(Slot 3, BlockId af03b2f2205005b21403038d20132ab34cb5f68c61ed3079c503b3980d6c44ce, BlockNumber 2). UTxO state was added to the end.
+Slot 00003: W[1]: InsertionSuccess: New tip is Tip(Slot 3, BlockId af03b2f2205005b21403038d20132ab34cb5f68c61ed3079c503b3980d6c44ce, BlockNumber 2). UTxO state was added to the end.
+Slot 00003: W[10]: InsertionSuccess: New tip is Tip(Slot 3, BlockId af03b2f2205005b21403038d20132ab34cb5f68c61ed3079c503b3980d6c44ce, BlockNumber 2). UTxO state was added to the end.
+Slot 00003: W[9]: InsertionSuccess: New tip is Tip(Slot 3, BlockId af03b2f2205005b21403038d20132ab34cb5f68c61ed3079c503b3980d6c44ce, BlockNumber 2). UTxO state was added to the end.
+Slot 00003: W[3]: InsertionSuccess: New tip is Tip(Slot 3, BlockId af03b2f2205005b21403038d20132ab34cb5f68c61ed3079c503b3980d6c44ce, BlockNumber 2). UTxO state was added to the end.
+Slot 00003: W[5]: InsertionSuccess: New tip is Tip(Slot 3, BlockId af03b2f2205005b21403038d20132ab34cb5f68c61ed3079c503b3980d6c44ce, BlockNumber 2). UTxO state was added to the end.
+Slot 00003: W[3]: TxSubmit: 24cb1e4e72bc5c255c25611ece99f66cc6044f8b1c70ceefa13bd9e445ba376c
+Slot 00003: TxnValidate 24cb1e4e72bc5c255c25611ece99f66cc6044f8b1c70ceefa13bd9e445ba376c
 Slot 00003: SlotAdd Slot 4
-Slot 00004: W[7]: InsertionSuccess: New tip is Tip(Slot 4, BlockId f0924aa3534c252d4e7abb68c3936d95c16576cff69ecae8cb82781056b48a64, BlockNumber 3). UTxO state was added to the end.
-Slot 00004: W[8]: InsertionSuccess: New tip is Tip(Slot 4, BlockId f0924aa3534c252d4e7abb68c3936d95c16576cff69ecae8cb82781056b48a64, BlockNumber 3). UTxO state was added to the end.
-Slot 00004: W[6]: InsertionSuccess: New tip is Tip(Slot 4, BlockId f0924aa3534c252d4e7abb68c3936d95c16576cff69ecae8cb82781056b48a64, BlockNumber 3). UTxO state was added to the end.
-Slot 00004: W[4]: InsertionSuccess: New tip is Tip(Slot 4, BlockId f0924aa3534c252d4e7abb68c3936d95c16576cff69ecae8cb82781056b48a64, BlockNumber 3). UTxO state was added to the end.
-Slot 00004: W[2]: InsertionSuccess: New tip is Tip(Slot 4, BlockId f0924aa3534c252d4e7abb68c3936d95c16576cff69ecae8cb82781056b48a64, BlockNumber 3). UTxO state was added to the end.
-Slot 00004: W[1]: InsertionSuccess: New tip is Tip(Slot 4, BlockId f0924aa3534c252d4e7abb68c3936d95c16576cff69ecae8cb82781056b48a64, BlockNumber 3). UTxO state was added to the end.
-Slot 00004: W[10]: InsertionSuccess: New tip is Tip(Slot 4, BlockId f0924aa3534c252d4e7abb68c3936d95c16576cff69ecae8cb82781056b48a64, BlockNumber 3). UTxO state was added to the end.
-Slot 00004: W[9]: InsertionSuccess: New tip is Tip(Slot 4, BlockId f0924aa3534c252d4e7abb68c3936d95c16576cff69ecae8cb82781056b48a64, BlockNumber 3). UTxO state was added to the end.
-Slot 00004: W[3]: InsertionSuccess: New tip is Tip(Slot 4, BlockId f0924aa3534c252d4e7abb68c3936d95c16576cff69ecae8cb82781056b48a64, BlockNumber 3). UTxO state was added to the end.
-Slot 00004: W[5]: InsertionSuccess: New tip is Tip(Slot 4, BlockId f0924aa3534c252d4e7abb68c3936d95c16576cff69ecae8cb82781056b48a64, BlockNumber 3). UTxO state was added to the end.
-=======
-Slot 00000: TxnValidate e0003dd5ccd2f89acf4e18d6299e78a44ceb30e06b64ae4f0103ff4942e018af
-Slot 00000: SlotAdd Slot 1
-Slot 00001: W[7]: InsertionSuccess: New tip is Tip(Slot 1, BlockId c0c6ba5146983306613ae4342bd4c72d1b9bd1871c9bf3340557fd2ac4d19f20, BlockNumber 0). UTxO state was added to the end.
-Slot 00001: W[8]: InsertionSuccess: New tip is Tip(Slot 1, BlockId c0c6ba5146983306613ae4342bd4c72d1b9bd1871c9bf3340557fd2ac4d19f20, BlockNumber 0). UTxO state was added to the end.
-Slot 00001: W[6]: InsertionSuccess: New tip is Tip(Slot 1, BlockId c0c6ba5146983306613ae4342bd4c72d1b9bd1871c9bf3340557fd2ac4d19f20, BlockNumber 0). UTxO state was added to the end.
-Slot 00001: W[4]: InsertionSuccess: New tip is Tip(Slot 1, BlockId c0c6ba5146983306613ae4342bd4c72d1b9bd1871c9bf3340557fd2ac4d19f20, BlockNumber 0). UTxO state was added to the end.
-Slot 00001: W[2]: InsertionSuccess: New tip is Tip(Slot 1, BlockId c0c6ba5146983306613ae4342bd4c72d1b9bd1871c9bf3340557fd2ac4d19f20, BlockNumber 0). UTxO state was added to the end.
-Slot 00001: W[1]: InsertionSuccess: New tip is Tip(Slot 1, BlockId c0c6ba5146983306613ae4342bd4c72d1b9bd1871c9bf3340557fd2ac4d19f20, BlockNumber 0). UTxO state was added to the end.
-Slot 00001: W[10]: InsertionSuccess: New tip is Tip(Slot 1, BlockId c0c6ba5146983306613ae4342bd4c72d1b9bd1871c9bf3340557fd2ac4d19f20, BlockNumber 0). UTxO state was added to the end.
-Slot 00001: W[9]: InsertionSuccess: New tip is Tip(Slot 1, BlockId c0c6ba5146983306613ae4342bd4c72d1b9bd1871c9bf3340557fd2ac4d19f20, BlockNumber 0). UTxO state was added to the end.
-Slot 00001: W[3]: InsertionSuccess: New tip is Tip(Slot 1, BlockId c0c6ba5146983306613ae4342bd4c72d1b9bd1871c9bf3340557fd2ac4d19f20, BlockNumber 0). UTxO state was added to the end.
-Slot 00001: W[5]: InsertionSuccess: New tip is Tip(Slot 1, BlockId c0c6ba5146983306613ae4342bd4c72d1b9bd1871c9bf3340557fd2ac4d19f20, BlockNumber 0). UTxO state was added to the end.
-Slot 00001: W[1]: TxSubmit: 61a2ae756e019e6f9ec13c7e8cf2645b0696132baed2b5311f9fb9d0ead4d269
-Slot 00001: TxnValidate 61a2ae756e019e6f9ec13c7e8cf2645b0696132baed2b5311f9fb9d0ead4d269
-Slot 00001: SlotAdd Slot 2
-Slot 00002: W[7]: InsertionSuccess: New tip is Tip(Slot 2, BlockId ec9648f9f5c9b7702a3f798a08e438ae7df4a938dde990a0dd3ce7cfd3731ce6, BlockNumber 1). UTxO state was added to the end.
-Slot 00002: W[8]: InsertionSuccess: New tip is Tip(Slot 2, BlockId ec9648f9f5c9b7702a3f798a08e438ae7df4a938dde990a0dd3ce7cfd3731ce6, BlockNumber 1). UTxO state was added to the end.
-Slot 00002: W[6]: InsertionSuccess: New tip is Tip(Slot 2, BlockId ec9648f9f5c9b7702a3f798a08e438ae7df4a938dde990a0dd3ce7cfd3731ce6, BlockNumber 1). UTxO state was added to the end.
-Slot 00002: W[4]: InsertionSuccess: New tip is Tip(Slot 2, BlockId ec9648f9f5c9b7702a3f798a08e438ae7df4a938dde990a0dd3ce7cfd3731ce6, BlockNumber 1). UTxO state was added to the end.
-Slot 00002: W[2]: InsertionSuccess: New tip is Tip(Slot 2, BlockId ec9648f9f5c9b7702a3f798a08e438ae7df4a938dde990a0dd3ce7cfd3731ce6, BlockNumber 1). UTxO state was added to the end.
-Slot 00002: W[1]: InsertionSuccess: New tip is Tip(Slot 2, BlockId ec9648f9f5c9b7702a3f798a08e438ae7df4a938dde990a0dd3ce7cfd3731ce6, BlockNumber 1). UTxO state was added to the end.
-Slot 00002: W[10]: InsertionSuccess: New tip is Tip(Slot 2, BlockId ec9648f9f5c9b7702a3f798a08e438ae7df4a938dde990a0dd3ce7cfd3731ce6, BlockNumber 1). UTxO state was added to the end.
-Slot 00002: W[9]: InsertionSuccess: New tip is Tip(Slot 2, BlockId ec9648f9f5c9b7702a3f798a08e438ae7df4a938dde990a0dd3ce7cfd3731ce6, BlockNumber 1). UTxO state was added to the end.
-Slot 00002: W[3]: InsertionSuccess: New tip is Tip(Slot 2, BlockId ec9648f9f5c9b7702a3f798a08e438ae7df4a938dde990a0dd3ce7cfd3731ce6, BlockNumber 1). UTxO state was added to the end.
-Slot 00002: W[5]: InsertionSuccess: New tip is Tip(Slot 2, BlockId ec9648f9f5c9b7702a3f798a08e438ae7df4a938dde990a0dd3ce7cfd3731ce6, BlockNumber 1). UTxO state was added to the end.
-Slot 00002: W[2]: TxSubmit: 0e9d91a2677c41db4899bf7ef67db236026776fbd5e408100f954735367addb5
-Slot 00002: TxnValidate 0e9d91a2677c41db4899bf7ef67db236026776fbd5e408100f954735367addb5
-Slot 00002: SlotAdd Slot 3
-Slot 00003: W[7]: InsertionSuccess: New tip is Tip(Slot 3, BlockId 71b2cb4c257fcbae3561b1f0eb4dc405fc39b8cd60e5c18cb55e49a55f7cdba6, BlockNumber 2). UTxO state was added to the end.
-Slot 00003: W[8]: InsertionSuccess: New tip is Tip(Slot 3, BlockId 71b2cb4c257fcbae3561b1f0eb4dc405fc39b8cd60e5c18cb55e49a55f7cdba6, BlockNumber 2). UTxO state was added to the end.
-Slot 00003: W[6]: InsertionSuccess: New tip is Tip(Slot 3, BlockId 71b2cb4c257fcbae3561b1f0eb4dc405fc39b8cd60e5c18cb55e49a55f7cdba6, BlockNumber 2). UTxO state was added to the end.
-Slot 00003: W[4]: InsertionSuccess: New tip is Tip(Slot 3, BlockId 71b2cb4c257fcbae3561b1f0eb4dc405fc39b8cd60e5c18cb55e49a55f7cdba6, BlockNumber 2). UTxO state was added to the end.
-Slot 00003: W[2]: InsertionSuccess: New tip is Tip(Slot 3, BlockId 71b2cb4c257fcbae3561b1f0eb4dc405fc39b8cd60e5c18cb55e49a55f7cdba6, BlockNumber 2). UTxO state was added to the end.
-Slot 00003: W[1]: InsertionSuccess: New tip is Tip(Slot 3, BlockId 71b2cb4c257fcbae3561b1f0eb4dc405fc39b8cd60e5c18cb55e49a55f7cdba6, BlockNumber 2). UTxO state was added to the end.
-Slot 00003: W[10]: InsertionSuccess: New tip is Tip(Slot 3, BlockId 71b2cb4c257fcbae3561b1f0eb4dc405fc39b8cd60e5c18cb55e49a55f7cdba6, BlockNumber 2). UTxO state was added to the end.
-Slot 00003: W[9]: InsertionSuccess: New tip is Tip(Slot 3, BlockId 71b2cb4c257fcbae3561b1f0eb4dc405fc39b8cd60e5c18cb55e49a55f7cdba6, BlockNumber 2). UTxO state was added to the end.
-Slot 00003: W[3]: InsertionSuccess: New tip is Tip(Slot 3, BlockId 71b2cb4c257fcbae3561b1f0eb4dc405fc39b8cd60e5c18cb55e49a55f7cdba6, BlockNumber 2). UTxO state was added to the end.
-Slot 00003: W[5]: InsertionSuccess: New tip is Tip(Slot 3, BlockId 71b2cb4c257fcbae3561b1f0eb4dc405fc39b8cd60e5c18cb55e49a55f7cdba6, BlockNumber 2). UTxO state was added to the end.
-Slot 00003: W[3]: TxSubmit: 6c4bfe3e845a38cea76e79a50995fe09d18d53a2b9bd563873433f24ca696054
-Slot 00003: TxnValidate 6c4bfe3e845a38cea76e79a50995fe09d18d53a2b9bd563873433f24ca696054
-Slot 00003: SlotAdd Slot 4
-Slot 00004: W[7]: InsertionSuccess: New tip is Tip(Slot 4, BlockId d9aab3d20bfb733d8a1805475671727aa48f9e52183f125ca7fa0827e44bbcc9, BlockNumber 3). UTxO state was added to the end.
-Slot 00004: W[8]: InsertionSuccess: New tip is Tip(Slot 4, BlockId d9aab3d20bfb733d8a1805475671727aa48f9e52183f125ca7fa0827e44bbcc9, BlockNumber 3). UTxO state was added to the end.
-Slot 00004: W[6]: InsertionSuccess: New tip is Tip(Slot 4, BlockId d9aab3d20bfb733d8a1805475671727aa48f9e52183f125ca7fa0827e44bbcc9, BlockNumber 3). UTxO state was added to the end.
-Slot 00004: W[4]: InsertionSuccess: New tip is Tip(Slot 4, BlockId d9aab3d20bfb733d8a1805475671727aa48f9e52183f125ca7fa0827e44bbcc9, BlockNumber 3). UTxO state was added to the end.
-Slot 00004: W[2]: InsertionSuccess: New tip is Tip(Slot 4, BlockId d9aab3d20bfb733d8a1805475671727aa48f9e52183f125ca7fa0827e44bbcc9, BlockNumber 3). UTxO state was added to the end.
-Slot 00004: W[1]: InsertionSuccess: New tip is Tip(Slot 4, BlockId d9aab3d20bfb733d8a1805475671727aa48f9e52183f125ca7fa0827e44bbcc9, BlockNumber 3). UTxO state was added to the end.
-Slot 00004: W[10]: InsertionSuccess: New tip is Tip(Slot 4, BlockId d9aab3d20bfb733d8a1805475671727aa48f9e52183f125ca7fa0827e44bbcc9, BlockNumber 3). UTxO state was added to the end.
-Slot 00004: W[9]: InsertionSuccess: New tip is Tip(Slot 4, BlockId d9aab3d20bfb733d8a1805475671727aa48f9e52183f125ca7fa0827e44bbcc9, BlockNumber 3). UTxO state was added to the end.
-Slot 00004: W[3]: InsertionSuccess: New tip is Tip(Slot 4, BlockId d9aab3d20bfb733d8a1805475671727aa48f9e52183f125ca7fa0827e44bbcc9, BlockNumber 3). UTxO state was added to the end.
-Slot 00004: W[5]: InsertionSuccess: New tip is Tip(Slot 4, BlockId d9aab3d20bfb733d8a1805475671727aa48f9e52183f125ca7fa0827e44bbcc9, BlockNumber 3). UTxO state was added to the end.
->>>>>>> dfed8a8d
+Slot 00004: W[7]: InsertionSuccess: New tip is Tip(Slot 4, BlockId 217985057cc4674e722ab6872c85dfda0f730ca514fb4b3c2333b15a7b3ef92e, BlockNumber 3). UTxO state was added to the end.
+Slot 00004: W[8]: InsertionSuccess: New tip is Tip(Slot 4, BlockId 217985057cc4674e722ab6872c85dfda0f730ca514fb4b3c2333b15a7b3ef92e, BlockNumber 3). UTxO state was added to the end.
+Slot 00004: W[6]: InsertionSuccess: New tip is Tip(Slot 4, BlockId 217985057cc4674e722ab6872c85dfda0f730ca514fb4b3c2333b15a7b3ef92e, BlockNumber 3). UTxO state was added to the end.
+Slot 00004: W[4]: InsertionSuccess: New tip is Tip(Slot 4, BlockId 217985057cc4674e722ab6872c85dfda0f730ca514fb4b3c2333b15a7b3ef92e, BlockNumber 3). UTxO state was added to the end.
+Slot 00004: W[2]: InsertionSuccess: New tip is Tip(Slot 4, BlockId 217985057cc4674e722ab6872c85dfda0f730ca514fb4b3c2333b15a7b3ef92e, BlockNumber 3). UTxO state was added to the end.
+Slot 00004: W[1]: InsertionSuccess: New tip is Tip(Slot 4, BlockId 217985057cc4674e722ab6872c85dfda0f730ca514fb4b3c2333b15a7b3ef92e, BlockNumber 3). UTxO state was added to the end.
+Slot 00004: W[10]: InsertionSuccess: New tip is Tip(Slot 4, BlockId 217985057cc4674e722ab6872c85dfda0f730ca514fb4b3c2333b15a7b3ef92e, BlockNumber 3). UTxO state was added to the end.
+Slot 00004: W[9]: InsertionSuccess: New tip is Tip(Slot 4, BlockId 217985057cc4674e722ab6872c85dfda0f730ca514fb4b3c2333b15a7b3ef92e, BlockNumber 3). UTxO state was added to the end.
+Slot 00004: W[3]: InsertionSuccess: New tip is Tip(Slot 4, BlockId 217985057cc4674e722ab6872c85dfda0f730ca514fb4b3c2333b15a7b3ef92e, BlockNumber 3). UTxO state was added to the end.
+Slot 00004: W[5]: InsertionSuccess: New tip is Tip(Slot 4, BlockId 217985057cc4674e722ab6872c85dfda0f730ca514fb4b3c2333b15a7b3ef92e, BlockNumber 3). UTxO state was added to the end.
 Slot 00004: SlotAdd Slot 5
 Final balances
 Wallet 7: 
@@ -114,24 +60,14 @@
 Wallet 4: 
     {, ""}: 100000000
 Wallet 2: 
-<<<<<<< HEAD
-    {, ""}: 99828339
+    {, ""}: 99816459
 Wallet 1: 
-    {, ""}: 99828251
-=======
-    {, ""}: 99816635
-Wallet 1: 
-    {, ""}: 99822575
->>>>>>> dfed8a8d
+    {, ""}: 99822399
 Wallet 10: 
     {, ""}: 100000000
 Wallet 9: 
     {, ""}: 100000000
 Wallet 3: 
-<<<<<<< HEAD
-    {, ""}: 99828339
-=======
-    {, ""}: 99816635
->>>>>>> dfed8a8d
+    {, ""}: 99822487
 Wallet 5: 
     {, ""}: 100000000