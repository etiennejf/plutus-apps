--- conflicted
+++ resolved
@@ -119,12 +119,12 @@
   build-depends:
     , freer-extras
     , plutus-chain-index-core
-    , plutus-core
+    , plutus-core                >=1.0.0
     , plutus-ledger
-    , plutus-ledger-api
+    , plutus-ledger-api          >=1.0.0
     , plutus-ledger-constraints
     , plutus-script-utils
-    , plutus-tx
+    , plutus-tx                  >=1.0.0
 
   build-depends:
     , cardano-api
@@ -175,211 +175,13 @@
     , uuid
 
   if !(impl(ghcjs) || os(ghcjs))
-    build-depends: plutus-tx-plugin
+    build-depends: plutus-tx-plugin >=1.0.0
 
   if flag(defer-plugin-errors)
     ghc-options: -fplugin-opt PlutusTx.Plugin:defer-errors
 
   if !((impl(ghcjs) || os(ghcjs)) || os(windows))
     exposed-modules:
-<<<<<<< HEAD
-        Data.Row.Extras
-        Data.Text.Extras
-        Data.UUID.Extras
-        Plutus.Contract
-        Plutus.Contract.Effects
-        Plutus.Contract.Error
-        Plutus.Contract.Request
-        Plutus.Contract.Checkpoint
-        Plutus.Contract.Constraints
-        Plutus.Contract.Logging
-        Plutus.Contract.Oracle
-        Plutus.Contract.State
-        Plutus.Contract.Schema
-        Plutus.Contract.Trace
-        Plutus.Contract.Trace.RequestHandler
-        Plutus.Contract.Resumable
-        Plutus.Contract.StateMachine
-        Plutus.Contract.StateMachine.OnChain
-        Plutus.Contract.StateMachine.MintingPolarity
-        Plutus.Contract.StateMachine.ThreadToken
-        Plutus.Contract.Tx
-        Plutus.Contract.Types
-        Plutus.Contract.Util
-        Plutus.Contract.Wallet
-        Plutus.Contract.Typed.Tx
-        Plutus.Contract.Secrets
-        Wallet.Emulator
-        Wallet.Emulator.Types
-        Wallet.Emulator.Chain
-        Wallet.Emulator.Error
-        Wallet.Emulator.Folds
-        Wallet.Emulator.LogMessages
-        Wallet.Emulator.NodeClient
-        Wallet.Emulator.MultiAgent
-        Wallet.Emulator.Stream
-        Wallet.Emulator.Wallet
-        Wallet.Rollup
-        Wallet.Rollup.Types
-        Wallet.Rollup.Render
-        Wallet
-        Wallet.API
-        Wallet.Effects
-        Wallet.Error
-        Wallet.Graph
-        Wallet.Types
-        Plutus.Trace
-        Plutus.Trace.Effects.Assert
-        Plutus.Trace.Effects.ContractInstanceId
-        Plutus.Trace.Effects.RunContract
-        Plutus.Trace.Effects.RunContractPlayground
-        Plutus.Trace.Effects.EmulatedWalletAPI
-        Plutus.Trace.Effects.EmulatorControl
-        Plutus.Trace.Effects.Waiting
-        Plutus.Trace.Emulator
-        Plutus.Trace.Emulator.ContractInstance
-        Plutus.Trace.Emulator.Extract
-        Plutus.Trace.Emulator.System
-        Plutus.Trace.Emulator.Types
-        Plutus.Trace.Playground
-        Plutus.Trace.Scheduler
-        Plutus.Trace.Tag
-    hs-source-dirs: src
-    build-depends:
-        plutus-chain-index-core -any,
-        plutus-core >= 1.0.0,
-        plutus-ledger -any,
-        plutus-ledger-api >= 1.0.0,
-        plutus-ledger-constraints -any,
-        plutus-script-utils -any,
-        plutus-tx >= 1.0.0,
-        freer-extras -any
-    build-depends:
-        cardano-api -any,
-        cardano-crypto -any,
-        cardano-ledger-core -any,
-    build-depends:
-        aeson >= 1.5.2,
-        aeson-pretty -any,
-        base >=4.7 && <5,
-        bytestring -any,
-        containers -any,
-        cryptonite >=0.25,
-        data-default -any,
-        deepseq -any,
-        directory -any,
-        filepath -any,
-        flat -any,
-        foldl -any,
-        freer-simple -any,
-        hashable -any,
-        hedgehog -any,
-        html-entities -any,
-        lens -any,
-        memory -any,
-        mmorph -any,
-        mtl -any,
-        prettyprinter >=1.1.0.1,
-        profunctors -any,
-        quickcheck-dynamic -any,
-        row-types >= 1.0.1.0,
-        semigroupoids -any,
-        servant -any,
-        serialise -any,
-        streaming -any,
-        template-haskell -any,
-        text -any,
-        transformers -any,
-        unordered-containers -any,
-        uuid -any,
-        IntervalMap -any,
-        QuickCheck -any,
-        openapi3 -any,
-        cardano-wallet-core -any,
-        text-class -any,
-        uniplate -any
-
-    if !(impl(ghcjs) || os(ghcjs))
-        build-depends: plutus-tx-plugin >= 1.0.0
-
-    if flag(defer-plugin-errors)
-        ghc-options: -fplugin-opt PlutusTx.Plugin:defer-errors
-
-    if !(impl(ghcjs) || os(ghcjs) || os(windows))
-        exposed-modules:
-            Plutus.Contract.Test
-            Plutus.Contract.Test.Coverage
-            Plutus.Contract.Test.Coverage.ReportCoverage
-            Plutus.Contract.Test.ContractModel
-            Plutus.Contract.Test.ContractModel.Internal
-            Plutus.Contract.Test.ContractModel.Symbolics
-            Plutus.Contract.Test.ContractModel.CrashTolerance
-            Plutus.Contract.Test.MissingLovelace
-        build-depends:
-            tasty -any,
-            tasty-hunit -any,
-            tasty-golden -any,
-
-test-suite plutus-contract-test
-    -- TODO: put this back, turns out there were lots of warnings in the `plutus-emulator` tests...
-    --import: lang
-    default-language: Haskell2010
-    default-extensions: ImportQualifiedPost
-    type: exitcode-stdio-1.0
-    main-is: Spec.hs
-    ghc-options: -Wall -Wnoncanonical-monad-instances
-                 -Wincomplete-uni-patterns -Wincomplete-record-updates
-                 -Wredundant-constraints -Widentities -rtsopts
-                 -- See Plutus Tx readme
-                 -fobject-code -fno-ignore-interface-pragmas -fno-omit-interface-pragmas
-    hs-source-dirs: test
-    other-modules:
-        Spec.Balancing
-        Spec.Contract
-        Spec.ErrorChecking
-        Spec.Emulator
-        Spec.Rows
-        Spec.State
-        Spec.ThreadToken
-        Spec.TimeValidity
-        Spec.Secrets
-        Spec.Plutus.Contract.Wallet
-        Spec.Plutus.Contract.Oracle
-    build-depends:
-        aeson -any,
-        base >=4.9 && <5,
-        bytestring -any,
-        cardano-api -any,
-        cardano-api:gen -any,
-        containers -any,
-        data-default -any,
-        extensible-effects -any,
-        freer-extras -any,
-        freer-simple -any,
-        hedgehog -any,
-        lens -any,
-        mtl -any,
-        plutus-chain-index-core -any,
-        plutus-contract -any,
-        plutus-ledger -any,
-        plutus-ledger-api >= 1.0.0,
-        plutus-ledger-constraints -any,
-        plutus-script-utils -any,
-        plutus-tx >= 1.0.0,
-        QuickCheck -any,
-        row-types -any,
-        semigroupoids -any,
-        tasty -any,
-        tasty-golden -any,
-        tasty-hedgehog >= 1.2.0.0,
-        tasty-hunit -any,
-        tasty-quickcheck -any,
-        text -any,
-        transformers -any
-
-    if !(impl(ghcjs) || os(ghcjs))
-        build-depends: plutus-tx-plugin >= 1.0.0
-=======
       Plutus.Contract.Test
       Plutus.Contract.Test.ContractModel
       Plutus.Contract.Test.ContractModel.CrashTolerance
@@ -433,7 +235,7 @@
 
   build-depends:
     , aeson
-    , base                            >=4.9 && <5
+    , base                            >=4.9   && <5
     , bytestring
     , cardano-api:{cardano-api, gen}
     , containers
@@ -447,12 +249,12 @@
     , mtl
     , plutus-chain-index-core
     , plutus-contract
-    , plutus-core
+    , plutus-core                     >=1.0.0
     , plutus-ledger
-    , plutus-ledger-api
+    , plutus-ledger-api               >=1.0.0
     , plutus-ledger-constraints
     , plutus-script-utils
-    , plutus-tx
+    , plutus-tx                       >=1.0.0
     , pretty
     , prettyprinter
     , QuickCheck
@@ -471,5 +273,4 @@
     , utf8-string
 
   if !(impl(ghcjs) || os(ghcjs))
-    build-depends: plutus-tx-plugin
->>>>>>> 13e7b668
+    build-depends: plutus-tx-plugin >=1.0.0