--- conflicted
+++ resolved
@@ -57,38 +57,27 @@
   -- Local components
   --------------------
   build-depends:
-    , plutus-ledger
-    , plutus-script-utils
+    , plutus-ledger        >=1.0.0
+    , plutus-script-utils  >=1.0.0
 
   ---------------------------
   -- Other IOG dependencies
   ---------------------------
   build-depends:
-    , plutus-ledger-api
-    , plutus-tx
+    , plutus-ledger-api  >=1.0.0
+    , plutus-tx          >=1.0.0
 
   ------------------------
   -- Non-IOG dependencies
   ------------------------
   build-depends:
     , aeson
-<<<<<<< HEAD
-    , base                 >=4.9   && <5
-=======
     , base           >=4.9 && <5
->>>>>>> 50b7bb5a
     , containers
     , data-default
     , lens
     , mtl
     , openapi3
-<<<<<<< HEAD
-    , plutus-ledger        >=1.0.0
-    , plutus-ledger-api    >=1.0.0
-    , plutus-script-utils  >=1.0.0
-    , plutus-tx            >=1.0.0
-=======
->>>>>>> 50b7bb5a
     , prettyprinter
     , transformers
 
@@ -103,42 +92,29 @@
   -- Local components
   --------------------
   build-depends:
-<<<<<<< HEAD
-    , base                       >=4.9   && <5
-=======
-    , plutus-ledger
-    , plutus-ledger-constraints
-    , plutus-script-utils
+    , plutus-ledger              >=1.0.0
+    , plutus-ledger-constraints  >=1.0.0
+    , plutus-script-utils        >=1.0.0
 
   --------------------------
   -- Other IOG dependencies
   --------------------------
   build-depends:
-    , plutus-ledger-api
-    , plutus-tx
-    , plutus-tx-plugin
+    , plutus-ledger-api  >=1.0.0
+    , plutus-tx          >=1.0.0
+    , plutus-tx-plugin   >=1.0.0
 
   ------------------------
   -- Non-IOG dependencies
   ------------------------
   build-depends:
     , base              >=4.9 && <5
->>>>>>> 50b7bb5a
     , bytestring
     , containers
     , data-default
     , hedgehog
     , lens
     , mtl
-<<<<<<< HEAD
-    , plutus-ledger              >=1.0.0
-    , plutus-ledger-api          >=1.0.0
-    , plutus-ledger-constraints  >=1.0.0
-    , plutus-script-utils        >=1.0.0
-    , plutus-tx                  >=1.0.0
-    , plutus-tx-plugin           >=1.0.0
-=======
->>>>>>> 50b7bb5a
     , tasty
     , tasty-hedgehog
     , template-haskell