--- conflicted
+++ resolved
@@ -105,16 +105,10 @@
 import Ledger.Typed.Scripts qualified as Scripts
 import Ledger.Validation (evaluateMinLovelaceOutput, fromPlutusTxOutUnsafe)
 import Plutus.Script.Utils.V1.Scripts (datumHash, mintingPolicyHash, validatorHash)
-<<<<<<< HEAD
 import Plutus.Script.Utils.V1.Tx (scriptAddressTxOut)
+import Plutus.Script.Utils.V1.Typed.Scripts qualified as Typed
 import Plutus.V1.Ledger.Api (Datum (Datum), DatumHash, MintingPolicy, MintingPolicyHash, Redeemer, Validator,
                              ValidatorHash)
-=======
-import Plutus.Script.Utils.V1.Typed.Scripts qualified as Typed
-import Plutus.V1.Ledger.Ada qualified as Ada
-import Plutus.V1.Ledger.Scripts (Datum (Datum), DatumHash, MintingPolicy, MintingPolicyHash, Redeemer, Validator,
-                                 ValidatorHash)
->>>>>>> 0c379232
 import Plutus.V1.Ledger.Time (POSIXTimeRange)
 import Plutus.V1.Ledger.Value (Value)
 import Plutus.V1.Ledger.Value qualified as Value
