{-# LANGUAGE DataKinds                 #-}
{-# LANGUAGE DeriveAnyClass            #-}
{-# LANGUAGE DeriveGeneric             #-}
{-# LANGUAGE DerivingVia               #-}
{-# LANGUAGE ExistentialQuantification #-}
{-# LANGUAGE FlexibleContexts          #-}
{-# LANGUAGE GADTs                     #-}
{-# LANGUAGE LambdaCase                #-}
{-# LANGUAGE NamedFieldPuns            #-}
{-# LANGUAGE OverloadedStrings         #-}
{-# LANGUAGE PolyKinds                 #-}
{-# LANGUAGE TemplateHaskell           #-}
{-# LANGUAGE TupleSections             #-}
{-# LANGUAGE TypeApplications          #-}
{-# LANGUAGE TypeFamilies              #-}
{-# LANGUAGE TypeOperators             #-}
{-# LANGUAGE UndecidableInstances      #-}
{-# LANGUAGE ViewPatterns              #-}
module Ledger.Constraints.OffChain(
    -- * Lookups
    ScriptLookups(..)
    , plutusV1TypedValidatorLookups
    , generalise
    , unspentOutputs
    , plutusV1MintingPolicy
    , plutusV2MintingPolicy
    , plutusV1OtherScript
    , plutusV2OtherScript
    , otherData
    , ownPaymentPubKeyHash
    , ownStakePubKeyHash
    , paymentPubKey
    -- * Constraints resolution
    , SomeLookupsAndConstraints(..)
    , UnbalancedTx(..)
    , cardanoTx
    , tx
    , requiredSignatories
    , utxoIndex
    , validityTimeRange
    , emptyUnbalancedTx
    , adjustUnbalancedTx
    , adjustTxOut
    , MkTxError(..)
    , mkTx
    , mkSomeTx
    -- * Internals exposed for testing
    , ValueSpentBalances(..)
    , provided
    , required
    , missingValueSpent
    , ConstraintProcessingState(..)
    , unbalancedTx
    , valueSpentOutputs
    , paramsL
    , processConstraintFun
    , addOwnInput
    , addOwnOutput
    , addMintingRedeemers
    , addMissingValueSpent
    , updateUtxoIndex
    , lookupTxOutRef
    , resolveScriptTxOut
    ) where

import Control.Lens (Traversal', _2, _Just, _Right, alaf, at, iforM_, makeLensesFor, use, view, (%=), (.=), (<>=), (^?))
import Control.Monad (forM_)
import Control.Monad.Except (MonadError (catchError, throwError), runExcept, unless)
import Control.Monad.Reader (MonadReader (ask), ReaderT (runReaderT), asks)
import Control.Monad.State (MonadState (get, put), execStateT, gets)
import Data.Aeson (FromJSON, ToJSON)
import Data.Default (def)
import Data.Foldable (traverse_)
import Data.Functor ((<&>))
import Data.Functor.Compose (Compose (Compose))
import Data.List (elemIndex)
import Data.Map (Map)
import Data.Map qualified as Map
import Data.OpenApi.Schema qualified as OpenApi
import Data.Semigroup (First (First, getFirst))
import Data.Set (Set)
import Data.Set qualified as Set
import GHC.Generics (Generic)
import Prettyprinter (Pretty (pretty), colon, hang, vsep, (<+>))

import Data.Maybe (fromJust)
import Ledger.Ada qualified as Ada
import Ledger.Address (PaymentPubKey (PaymentPubKey), PaymentPubKeyHash (PaymentPubKeyHash), StakePubKeyHash,
                       pubKeyHashAddress)
import Ledger.Address qualified as Address
import Ledger.Constraints.TxConstraints (ScriptInputConstraint (ScriptInputConstraint, icRedeemer, icTxOutRef),
                                         ScriptOutputConstraint (ScriptOutputConstraint, ocDatum, ocValue),
                                         TxConstraint (MustBeSignedBy, MustHashDatum, MustIncludeDatum, MustMintValue, MustPayToOtherScript, MustPayToPubKeyAddress, MustProduceAtLeast, MustReferencePubKeyOutput, MustSatisfyAnyOf, MustSpendAtLeast, MustSpendPubKeyOutput, MustSpendScriptOutput, MustUseOutputAsCollateral, MustValidateIn),
                                         TxConstraintFun (MustSpendScriptOutputWithMatchingDatumAndValue),
                                         TxConstraintFuns (TxConstraintFuns),
                                         TxConstraints (TxConstraints, txConstraintFuns, txConstraints, txOwnInputs, txOwnOutputs))
import Ledger.Crypto (pubKeyHash)
import Ledger.Index (minAdaTxOut)
import Ledger.Orphans ()
import Ledger.Params (Params)
import Ledger.Tx (ChainIndexTxOut, LedgerPlutusVersion (PlutusV1, PlutusV2), RedeemerPtr (RedeemerPtr),
                  ScriptTag (Mint, Spend), Tx, TxOut (txOutAddress, txOutDatumHash, txOutValue), TxOutRef)
import Ledger.Tx qualified as Tx
import Ledger.Tx.CardanoAPI qualified as C
import Ledger.Typed.Scripts (Any, ConnectionError (UnknownRef), TypedValidator,
                             ValidatorTypes (DatumType, RedeemerType))
import Ledger.Typed.Scripts qualified as Scripts
import Ledger.Typed.Scripts qualified as Typed
import Ledger.Validation (evaluateMinLovelaceOutput, fromPlutusTxOutUnsafe)
import Plutus.Script.Utils.Scripts qualified as P
import Plutus.Script.Utils.V1.Scripts qualified as PV1
import Plutus.Script.Utils.V1.Tx (scriptAddressTxOut)
import Plutus.Script.Utils.V2.Scripts qualified as PV2
import Plutus.V1.Ledger.Api (Datum (Datum), DatumHash, MintingPolicy, MintingPolicyHash, POSIXTimeRange, Redeemer,
                             Validator, ValidatorHash, Value)
import Plutus.V1.Ledger.Value qualified as Value
import PlutusTx (FromData, ToData (toBuiltinData))
import PlutusTx.Lattice (BoundedMeetSemiLattice (top), JoinSemiLattice ((\/)), MeetSemiLattice ((/\)))
import PlutusTx.Numeric qualified as N

data ScriptLookups a =
    ScriptLookups
        { slMPS                    :: Map MintingPolicyHash MintingPolicy
        -- ^ Minting policies that the script interacts with
        , slTxOutputs              :: Map TxOutRef ChainIndexTxOut
        -- ^ Unspent outputs that the script may want to spend
        , slOtherScripts           :: Map ValidatorHash (Validator, LedgerPlutusVersion)
        -- ^ Validators of scripts other than "our script"
        , slOtherData              :: Map DatumHash Datum
        -- ^ Datums that we might need
        , slPaymentPubKeyHashes    :: Set PaymentPubKeyHash
        -- ^ Public keys that we might need
        , slTypedPlutusV1Validator :: Maybe (TypedValidator a)
        -- ^ The script instance with the typed validator hash & actual compiled program
        , slOwnPaymentPubKeyHash   :: Maybe PaymentPubKeyHash
        -- ^ The contract's payment public key hash, used for depositing tokens etc.
        , slOwnStakePubKeyHash     :: Maybe StakePubKeyHash
        -- ^ The contract's stake public key hash (optional)
        } deriving stock (Show, Generic)
          deriving anyclass (ToJSON, FromJSON)

generalise :: ScriptLookups a -> ScriptLookups Any
generalise sl =
    let validator = fmap Scripts.generalise (slTypedPlutusV1Validator sl)
    in sl{slTypedPlutusV1Validator = validator}

instance Semigroup (ScriptLookups a) where
    l <> r =
        ScriptLookups
            { slMPS = slMPS l <> slMPS r
            , slTxOutputs = slTxOutputs l <> slTxOutputs r
            , slOtherScripts = slOtherScripts l <> slOtherScripts r
            , slOtherData = slOtherData l <> slOtherData r
            , slPaymentPubKeyHashes = slPaymentPubKeyHashes l <> slPaymentPubKeyHashes r
            -- 'First' to match the semigroup instance of Map (left-biased)
            , slTypedPlutusV1Validator = fmap getFirst $ (First <$> slTypedPlutusV1Validator l) <> (First <$> slTypedPlutusV1Validator r)
            , slOwnPaymentPubKeyHash =
                fmap getFirst $ (First <$> slOwnPaymentPubKeyHash l)
                             <> (First <$> slOwnPaymentPubKeyHash r)
            , slOwnStakePubKeyHash =
                fmap getFirst $ (First <$> slOwnStakePubKeyHash l)
                             <> (First <$> slOwnStakePubKeyHash r)
            }

instance Monoid (ScriptLookups a) where
    mappend = (<>)
    mempty  = ScriptLookups mempty mempty mempty mempty mempty Nothing Nothing Nothing

-- | A script lookups value with a script instance. For convenience this also
--   includes the minting policy script that forwards all checks to the
--   instance's validator.
--
-- If called multiple times, only the first typed validator is kept:
--
-- @
-- plutusV1TypedValidatorLookups tv1 <> plutusV1TypedValidatorLookups tv2 <> ...
--     == plutusV1TypedValidatorLookups tv1
-- @
plutusV1TypedValidatorLookups :: TypedValidator a -> ScriptLookups a
plutusV1TypedValidatorLookups inst =
    mempty
        { slMPS = Map.singleton (Scripts.forwardingMintingPolicyHash inst) (Scripts.forwardingMintingPolicy inst)
        , slTypedPlutusV1Validator = Just inst
        }

-- | A script lookups value that uses the map of unspent outputs to resolve
--   input constraints.
unspentOutputs :: Map TxOutRef ChainIndexTxOut -> ScriptLookups a
unspentOutputs mp = mempty { slTxOutputs = mp }

-- | A script lookups value with a minting policy script.
plutusV1MintingPolicy :: MintingPolicy -> ScriptLookups a
plutusV1MintingPolicy pl =
    let hsh = PV1.mintingPolicyHash pl in
    mempty { slMPS = Map.singleton hsh pl }

-- | A script lookups value with a minting policy script.
plutusV2MintingPolicy :: MintingPolicy -> ScriptLookups a
plutusV2MintingPolicy pl =
    let hsh = PV2.mintingPolicyHash pl in
    mempty { slMPS = Map.singleton hsh pl }

-- | A script lookups value with a PlutusV1 validator script.
plutusV1OtherScript :: Validator -> ScriptLookups a
plutusV1OtherScript vl =
    let vh = PV1.validatorHash vl in
    mempty { slOtherScripts = Map.singleton vh (vl, PlutusV1) }

-- | A script lookups value with a PlutusV2 validator script.
plutusV2OtherScript :: Validator -> ScriptLookups a
plutusV2OtherScript vl =
    let vh = PV2.validatorHash vl in
    mempty { slOtherScripts = Map.singleton vh (vl, PlutusV2) }

-- | A script lookups value with a datum.
otherData :: Datum -> ScriptLookups a
otherData dt =
    let dh = P.datumHash dt in
    mempty { slOtherData = Map.singleton dh dt }

-- | A script lookups value with a payment public key
paymentPubKey :: PaymentPubKey -> ScriptLookups a
paymentPubKey (PaymentPubKey pk) =
    mempty { slPaymentPubKeyHashes = Set.singleton (PaymentPubKeyHash $ pubKeyHash pk) }

-- | A script lookups value with a payment public key hash.
--
-- If called multiple times, only the payment public key hash is kept:
--
-- @
-- ownPaymentPubKeyHash pkh1 <> ownPaymentPubKeyHash pkh2 <> ...
--     == ownPaymentPubKeyHash pkh1
-- @
ownPaymentPubKeyHash :: PaymentPubKeyHash -> ScriptLookups a
ownPaymentPubKeyHash pkh = mempty { slOwnPaymentPubKeyHash = Just pkh }

-- | A script lookups value with a stake public key hash.
--
-- If called multiple times, only the stake public key hash is kept:
--
-- @
-- ownStakePubKeyHash skh1 <> ownStakePubKeyHash skh2 <> ...
--     == ownStakePubKeyHash skh1
-- @
ownStakePubKeyHash :: StakePubKeyHash -> ScriptLookups a
ownStakePubKeyHash skh = mempty { slOwnStakePubKeyHash = Just skh }

-- | An unbalanced transaction. It needs to be balanced and signed before it
--   can be submitted to the ledger. See note [Submitting transactions from
--   Plutus contracts] in 'Plutus.Contract.Wallet'.
data UnbalancedTx =
    UnbalancedTx
        { unBalancedTxTx                  :: Either C.CardanoBuildTx Tx.Tx
        , unBalancedTxRequiredSignatories :: Set PaymentPubKeyHash
        -- ^ These are all the payment public keys that should be used to request the
        -- signatories from the user's wallet. The signatories are what is required to
        -- sign the transaction before submitting it to the blockchain. Transaction
        -- validation will fail if the transaction is not signed by the required wallet.
        , unBalancedTxUtxoIndex           :: Map TxOutRef TxOut
        -- ^ Utxo lookups that are used for adding inputs to the 'UnbalancedTx'.
        -- Simply refers to  'slTxOutputs' of 'ScriptLookups'.
        , unBalancedTxValidityTimeRange   :: POSIXTimeRange
        -- ^ The reason this is a separate field instead of setting the
        -- 'Plutus.txValidRange' of 'Plutus.Tx' is because the 'Plutus.txValidRange' is
        -- specified as a 'SlotRange', but the user must specify the validity
        -- range in terms of 'POSIXTimeRange' instead. Thus, before submitting
        -- this transaction to the blockchain, we must convert this
        -- 'POSIXTimeRange' to 'SlotRange' using a 'SlotConfig'. See
        -- 'Plutus.Contract.Wallet.finalize'.
        }
    deriving stock (Eq, Generic, Show)
    deriving anyclass (FromJSON, ToJSON, OpenApi.ToSchema)

makeLensesFor
    [ ("unBalancedTxTx", "cardanoTx")
    , ("unBalancedTxRequiredSignatories", "requiredSignatories")
    , ("unBalancedTxUtxoIndex", "utxoIndex")
    , ("unBalancedTxValidityTimeRange", "validityTimeRange")
    ] ''UnbalancedTx

tx :: Traversal' UnbalancedTx Tx
tx = cardanoTx . _Right

emptyUnbalancedTx :: UnbalancedTx
emptyUnbalancedTx = UnbalancedTx (Right mempty) mempty mempty top

instance Pretty UnbalancedTx where
    pretty (UnbalancedTx utx rs utxo vr) =
        vsep
        [ hang 2 $ vsep ["Tx:", either pretty pretty utx]
        , hang 2 $ vsep $ "Requires signatures:" : (pretty <$> Set.toList rs)
        , hang 2 $ vsep $ "Utxo index:" : (pretty <$> Map.toList utxo)
        , hang 2 $ vsep ["Validity range:", pretty vr]
        ]

{- Note [Balance of value spent]

To build a transaction that satisfies the 'MustSpendAtLeast' and
'MustProduceAtLeast' constraints, we keep a tally of the required and
actual values we encounter on either side of the transaction. Then we
compute the missing value on both sides, and add an input with the
join of the positive parts [1] of the missing values.

[1] See 'Plutus.V1.Ledger.Value.split'

-}

-- | The balances we track for computing the missing 'Value' (if any)
--   that needs to be added to the transaction.
--   See note [Balance of value spent].
data ValueSpentBalances =
    ValueSpentBalances
        { vbsRequired :: Value
        -- ^ Required value spent by the transaction.
        , vbsProvided :: Value
        -- ^ Value provided by an input or output of the transaction.
        } deriving (Show, Generic)

instance Semigroup ValueSpentBalances where
    l <> r =
        ValueSpentBalances
            { vbsRequired = vbsRequired l \/ vbsRequired r
            , vbsProvided = vbsProvided l \/ vbsProvided r
            }

-- No @Monoid ValueSpentBalances@ because @max@ (used by 'convexUnion') is only
-- a semigroup. In this module we only use @Value@s with non-negative amounts,
-- so @mempty :: Value@ technically is the identity, but I'd rather not
-- define the instance. Maybe we need a type for non-negative @Value@s.

data ConstraintProcessingState =
    ConstraintProcessingState
        { cpsUnbalancedTx              :: UnbalancedTx
        -- ^ The unbalanced transaction that we're building
        , cpsMintRedeemers             :: Map.Map MintingPolicyHash Redeemer
        -- ^ Redeemers for minting policies.
        , cpsValueSpentBalancesInputs  :: ValueSpentBalances
        -- ^ Balance of the values given and required for the transaction's
        --   inputs
        , cpsValueSpentBalancesOutputs :: ValueSpentBalances
        -- ^ Balance of the values produced and required for the transaction's
        --   outputs
        , cpsParams                    :: Params
        }

missingValueSpent :: ValueSpentBalances -> Value
missingValueSpent ValueSpentBalances{vbsRequired, vbsProvided} =
    let
        difference = vbsRequired <> N.negate vbsProvided
        (_, missing) = Value.split difference
    in missing

totalMissingValue :: ConstraintProcessingState -> Value
totalMissingValue ConstraintProcessingState{cpsValueSpentBalancesInputs, cpsValueSpentBalancesOutputs} =
        missingValueSpent cpsValueSpentBalancesInputs \/
        missingValueSpent cpsValueSpentBalancesOutputs

makeLensesFor
    [ ("cpsUnbalancedTx", "unbalancedTx")
    , ("cpsMintRedeemers", "mintRedeemers")
    , ("cpsValueSpentBalancesInputs", "valueSpentInputs")
    , ("cpsValueSpentBalancesOutputs", "valueSpentOutputs")
    , ("cpsParams", "paramsL")
    ] ''ConstraintProcessingState

initialState :: ConstraintProcessingState
initialState = ConstraintProcessingState
    { cpsUnbalancedTx = emptyUnbalancedTx
    , cpsMintRedeemers = mempty
    , cpsValueSpentBalancesInputs = ValueSpentBalances mempty mempty
    , cpsValueSpentBalancesOutputs = ValueSpentBalances mempty mempty
    , cpsParams = def -- cpsParams is not used here, only in plutus-tx-constraints
    }

provided :: Value -> ValueSpentBalances
provided v = ValueSpentBalances { vbsProvided = v, vbsRequired = mempty }

required :: Value -> ValueSpentBalances
required v = ValueSpentBalances { vbsRequired = v, vbsProvided = mempty }

-- | Some typed 'TxConstraints' and the 'ScriptLookups' needed to turn them
--   into an 'UnbalancedTx'.
data SomeLookupsAndConstraints where
    SomeLookupsAndConstraints
        :: forall a. (FromData (DatumType a), ToData (DatumType a), ToData (RedeemerType a))
        => ScriptLookups a
        -> TxConstraints (RedeemerType a) (DatumType a)
        -> SomeLookupsAndConstraints

-- | Given a list of 'SomeLookupsAndConstraints' describing the constraints
--   for several scripts, build a single transaction that runs all the scripts.
mkSomeTx
    :: [SomeLookupsAndConstraints]
    -> Either MkTxError UnbalancedTx
mkSomeTx xs =
    let process = \case
            SomeLookupsAndConstraints lookups constraints ->
                processLookupsAndConstraints lookups constraints
    in fmap cpsUnbalancedTx
        $ runExcept
        $ execStateT (traverse process xs) initialState

-- | Resolve some 'TxConstraints' by modifying the 'UnbalancedTx' in the
--   'ConstraintProcessingState'
processLookupsAndConstraints
    :: ( FromData (DatumType a)
       , ToData (DatumType a)
       , ToData (RedeemerType a)
       , MonadState ConstraintProcessingState m
       , MonadError MkTxError m
       )
    => ScriptLookups a
    -> TxConstraints (RedeemerType a) (DatumType a)
    -> m ()
processLookupsAndConstraints lookups TxConstraints{txConstraints, txOwnInputs, txOwnOutputs, txConstraintFuns = TxConstraintFuns txCnsFuns } =
        flip runReaderT lookups $ do
            traverse_ processConstraint txConstraints
            traverse_ processConstraintFun txCnsFuns
            traverse_ addOwnInput txOwnInputs
            traverse_ addOwnOutput txOwnOutputs
            addMintingRedeemers
            addMissingValueSpent
            updateUtxoIndex

-- | Turn a 'TxConstraints' value into an unbalanced transaction that satisfies
--   the constraints. To use this in a contract, see
--   'Plutus.Contract.submitTxConstraints'
--   and related functions.
mkTx
    :: ( FromData (DatumType a)
       , ToData (DatumType a)
       , ToData (RedeemerType a)
       )
    => ScriptLookups a
    -> TxConstraints (RedeemerType a) (DatumType a)
    -> Either MkTxError UnbalancedTx
mkTx lookups txc = mkSomeTx [SomeLookupsAndConstraints lookups txc]

-- | Each transaction output should contain a minimum amount of Ada (this is a
-- restriction on the real Cardano network).
adjustUnbalancedTx :: Params -> UnbalancedTx -> Either Tx.ToCardanoError ([Ada.Ada], UnbalancedTx)
<<<<<<< HEAD
adjustUnbalancedTx params = alaf Compose (tx . Tx.outputs . traverse) adjustTxOut
  where
    adjustTxOut :: TxOut -> Either Tx.ToCardanoError ([Ada.Ada], TxOut)
    adjustTxOut txOut =
        -- Increasing the ada amount can also increase the size in bytes, so start with a rough estimated amount of ada
        let txOutEstimate = txOut { txOutValue = txOutValue txOut <> Ada.toValue minAdaTxOut }
        in fromPlutusTxOutUnsafe params txOutEstimate <&> \txOut' ->
            let minAdaTxOut' = evaluateMinLovelaceOutput params txOut'
                missingLovelace = max 0 (minAdaTxOut' - Ada.fromValue (txOutValue txOut))
            in ([missingLovelace], txOut { txOutValue = txOutValue txOut <> Ada.toValue missingLovelace })
=======
adjustUnbalancedTx params = alaf Compose (tx . Tx.outputs . traverse) (adjustTxOut params)

-- | Adjust a single transaction output so it contains at least the minimum amount of Ada
-- and return the adjustment (if any) and the updated TxOut.
adjustTxOut :: Params -> TxOut -> Either Tx.ToCardanoError ([Ada.Ada], TxOut)
adjustTxOut params txOut = fromPlutusTxOutUnsafe params txOut <&> \txOut' ->
    let minAdaTxOut' = evaluateMinLovelaceOutput params txOut'
        missingLovelace = minAdaTxOut' - Ada.fromValue (txOutValue txOut)
    in if missingLovelace > 0
        then ([missingLovelace], txOut { txOutValue = txOutValue txOut <> Ada.toValue missingLovelace })
        else ([], txOut)
>>>>>>> dc37b7d0

-- | Add the remaining balance of the total value that the tx must spend.
--   See note [Balance of value spent]
addMissingValueSpent
    :: ( MonadReader (ScriptLookups a) m
       , MonadState ConstraintProcessingState m
       , MonadError MkTxError m
       )
    => m ()
addMissingValueSpent = do
    missing <- gets totalMissingValue

    if Value.isZero missing
        then pure ()
        else do
            -- add 'missing' to the transaction's outputs. This ensures that the
            -- wallet will add a corresponding input when balancing the
            -- transaction.
            -- Step 4 of the process described in [Balance of value spent]
            pkh <- asks slOwnPaymentPubKeyHash >>= maybe (throwError OwnPubKeyMissing) pure
            skh <- asks slOwnStakePubKeyHash
            unbalancedTx . tx . Tx.outputs %= (Tx.TxOut { txOutAddress=pubKeyHashAddress pkh skh
                                                        , txOutValue=missing
                                                        , txOutDatumHash=Nothing
                                                        } :)

addMintingRedeemers
    :: ( MonadState ConstraintProcessingState m
       , MonadError MkTxError m
       )
    => m ()
addMintingRedeemers = do
    reds <- use mintRedeemers
    txSoFar <- use (unbalancedTx . tx)
    iforM_ reds $ \mpsHash red -> do
        let err = throwError (MintingPolicyNotFound mpsHash)
        ptr <-
            maybe
                err
                (pure . RedeemerPtr Mint . fromIntegral)
                $ elemIndex mpsHash (Map.keys $ Tx.txMintScripts txSoFar)
        unbalancedTx . tx . Tx.redeemers . at ptr .= Just red

updateUtxoIndex
    :: ( MonadReader (ScriptLookups a) m
       , MonadState ConstraintProcessingState m
       )
    => m ()
updateUtxoIndex = do
    ScriptLookups{slTxOutputs} <- ask
    unbalancedTx . utxoIndex <>= fmap Tx.toTxOut slTxOutputs

-- | Add a typed input, checking the type of the output it spends. Return the value
--   of the spent output.
addOwnInput
    :: ( MonadReader (ScriptLookups a) m
       , MonadError MkTxError m
       , MonadState ConstraintProcessingState m
       , FromData (DatumType a)
       , ToData (DatumType a)
       , ToData (RedeemerType a)
       )
    => ScriptInputConstraint (RedeemerType a)
    -> m ()
addOwnInput ScriptInputConstraint{icRedeemer, icTxOutRef} = do
    ScriptLookups{slTxOutputs, slTypedPlutusV1Validator} <- ask
    inst <- maybe (throwError TypedValidatorMissing) pure slTypedPlutusV1Validator
    typedOutRef <-
      either (throwError . TypeCheckFailed) pure
      $ runExcept @Typed.ConnectionError
      $ do
          (txOut, datum) <- maybe (throwError UnknownRef) pure $ do
                                ciTxOut <- Map.lookup icTxOutRef slTxOutputs
                                datum <- ciTxOut ^? Tx.ciTxOutScriptDatum . _2 . _Just
                                pure (Tx.toTxOut ciTxOut, datum)
          Typed.typeScriptTxOutRef inst icTxOutRef txOut datum
    -- TODO Needs to work with PlutusV1 AND PlutusV2.
    let txIn = Scripts.makeTypedScriptTxIn PlutusV1 inst icRedeemer typedOutRef
        vl   = Tx.txOutValue $ Typed.tyTxOutTxOut $ Typed.tyTxOutRefOut typedOutRef
    unbalancedTx . tx . Tx.inputs %= (Typed.tyTxInTxIn txIn :)
    valueSpentInputs <>= provided vl

-- | Add a typed output and return its value.
addOwnOutput
    :: ( MonadReader (ScriptLookups a) m
        , MonadState ConstraintProcessingState m
        , FromData (DatumType a)
        , ToData (DatumType a)
        , MonadError MkTxError m
        )
    => ScriptOutputConstraint (DatumType a)
    -> m ()
addOwnOutput ScriptOutputConstraint{ocDatum, ocValue} = do
    ScriptLookups{slTypedPlutusV1Validator} <- ask
    inst <- maybe (throwError TypedValidatorMissing) pure slTypedPlutusV1Validator
    let txOut = Typed.makeTypedScriptTxOut inst ocDatum ocValue
        dsV   = Datum (toBuiltinData ocDatum)
    unbalancedTx . tx . Tx.outputs %= (Typed.tyTxOutTxOut txOut :)
    unbalancedTx . tx . Tx.datumWitnesses . at (P.datumHash dsV) .= Just dsV
    valueSpentOutputs <>= provided ocValue

data MkTxError =
    TypeCheckFailed Typed.ConnectionError
    | TxOutRefNotFound TxOutRef
    | TxOutRefWrongType TxOutRef
    | DatumNotFound DatumHash
    | MintingPolicyNotFound MintingPolicyHash
    | ValidatorHashNotFound ValidatorHash
    | OwnPubKeyMissing
    | TypedValidatorMissing
    | DatumWrongHash DatumHash Datum
    | CannotSatisfyAny
    | NoMatchingOutputFound ValidatorHash
    | MultipleMatchingOutputsFound ValidatorHash
    deriving stock (Eq, Show, Generic)
    deriving anyclass (ToJSON, FromJSON)

instance Pretty MkTxError where
    pretty = \case
        TypeCheckFailed e              -> "Type check failed:" <+> pretty e
        TxOutRefNotFound t             -> "Tx out reference not found:" <+> pretty t
        TxOutRefWrongType t            -> "Tx out reference wrong type:" <+> pretty t
        DatumNotFound h                -> "No datum with hash" <+> pretty h <+> "was found"
        MintingPolicyNotFound h        -> "No minting policy with hash" <+> pretty h <+> "was found"
        ValidatorHashNotFound h        -> "No validator with hash" <+> pretty h <+> "was found"
        OwnPubKeyMissing               -> "Own public key is missing"
        TypedValidatorMissing          -> "Script instance is missing"
        DatumWrongHash h d             -> "Wrong hash for datum" <+> pretty d <> colon <+> pretty h
        CannotSatisfyAny               -> "Cannot satisfy any of the required constraints"
        NoMatchingOutputFound h        -> "No matching output found for validator hash" <+> pretty h
        MultipleMatchingOutputsFound h -> "Multiple matching outputs found for validator hash" <+> pretty h

lookupTxOutRef
    :: ( MonadReader (ScriptLookups a) m
       , MonadError MkTxError m
       )
    => TxOutRef
    -> m ChainIndexTxOut
lookupTxOutRef outRef =
    let err = throwError (TxOutRefNotFound outRef) in
    asks slTxOutputs >>= maybe err pure . view (at outRef)

lookupDatum
    :: ( MonadReader (ScriptLookups a) m
       , MonadError MkTxError m
       )
    => DatumHash
    -> m Datum
lookupDatum dvh =
    let err = throwError (DatumNotFound dvh) in
    asks slOtherData >>= maybe err pure . view (at dvh)

lookupMintingPolicy
    :: ( MonadReader (ScriptLookups a) m
       , MonadError MkTxError m
       )
    => MintingPolicyHash
    -> m MintingPolicy
lookupMintingPolicy mph =
    let err = throwError (MintingPolicyNotFound mph) in
    asks slMPS >>= maybe err pure . view (at mph)

lookupValidator
    :: ( MonadReader (ScriptLookups a) m
       , MonadError MkTxError m
       )
    => ValidatorHash
    -> m (Validator, LedgerPlutusVersion)
lookupValidator vh =
    let err = throwError (ValidatorHashNotFound vh) in
    asks slOtherScripts >>= maybe err pure . view (at vh)

-- | Modify the 'UnbalancedTx' so that it satisfies the constraints, if
--   possible. Fails if a hash is missing from the lookups, or if an output
--   of the wrong type is spent.
processConstraint
    :: ( MonadReader (ScriptLookups a) m
       , MonadError MkTxError m
       , MonadState ConstraintProcessingState m
       )
    => TxConstraint
    -> m ()
processConstraint = \case
    MustIncludeDatum dv ->
        let theHash = P.datumHash dv in
        unbalancedTx . tx . Tx.datumWitnesses . at theHash .= Just dv
    MustValidateIn timeRange ->
        unbalancedTx . validityTimeRange %= (timeRange /\)
    MustBeSignedBy pk ->
        unbalancedTx . requiredSignatories <>= Set.singleton pk
    MustSpendAtLeast vl -> valueSpentInputs <>= required vl
    MustProduceAtLeast vl -> valueSpentOutputs <>= required vl
    MustSpendPubKeyOutput txo -> do
        txout <- lookupTxOutRef txo
        case txout of
          Tx.PublicKeyChainIndexTxOut { Tx._ciTxOutValue } -> do
              -- TODO: Add the optional datum in the witness set for the pub key output
              unbalancedTx . tx . Tx.inputs %= (Tx.pubKeyTxIn txo :)
              valueSpentInputs <>= provided _ciTxOutValue
          _ -> throwError (TxOutRefWrongType txo)
    MustSpendScriptOutput txo red -> do
        txout <- lookupTxOutRef txo
        mscriptTXO <- resolveScriptTxOut txout
        case mscriptTXO of
          Just ((_, validator, pv), (dvh, datum), value) -> do
            -- TODO: When witnesses are properly segregated we can
            --       probably get rid of the 'slOtherData' map and of
            --       'lookupDatum'
            let input = Tx.scriptTxIn txo pv validator red datum
            unbalancedTx . tx . Tx.inputs %= (input :)
            inputs <- use (unbalancedTx . tx . Tx.inputs)
            -- We use fromJust because we can garanty that it will always be Just.
            let idx = fromJust $ elemIndex input inputs
            unbalancedTx . tx . Tx.datumWitnesses . at dvh .= Just datum
            unbalancedTx . tx . Tx.redeemers . at (RedeemerPtr Spend (fromIntegral idx)) .= Just red
            valueSpentInputs <>= provided value
          _ -> throwError (TxOutRefWrongType txo)
    MustUseOutputAsCollateral _ -> do
        pure () -- TODO
    MustReferencePubKeyOutput txo -> do
        txout <- lookupTxOutRef txo
        case txout of
          Tx.PublicKeyChainIndexTxOut {} -> do
              unbalancedTx . tx . Tx.referenceInputs %= (Tx.pubKeyTxIn txo :)
          _ -> throwError (TxOutRefWrongType txo)

    MustMintValue mpsHash red tn i -> do
        mintingPolicyScript <- lookupMintingPolicy mpsHash
        -- See note [Mint and Fee fields must have ada symbol].
        let value = (<>) (Ada.lovelaceValueOf 0) . Value.singleton (Value.mpsSymbol mpsHash) tn
        -- If i is negative we are burning tokens. The tokens burned must
        -- be provided as an input. So we add the value burnt to
        -- 'valueSpentInputs'. If i is positive then new tokens are created
        -- which must be added to 'valueSpentOutputs'.
        if i < 0
            then valueSpentInputs <>= provided (value (negate i))
            else valueSpentOutputs <>= provided (value i)

        unbalancedTx . tx . Tx.mintScripts %= Map.insert mpsHash mintingPolicyScript
        unbalancedTx . tx . Tx.mint <>= value i
        mintRedeemers . at mpsHash .= Just red
    MustPayToPubKeyAddress pk skhM mdv vl -> do
        -- if datum is presented, add it to 'datumWitnesses'
        forM_ mdv $ \dv -> do
            unbalancedTx . tx . Tx.datumWitnesses . at (P.datumHash dv) .= Just dv
        let hash = P.datumHash <$> mdv
        unbalancedTx . tx . Tx.outputs %= (Tx.TxOut{ txOutAddress=pubKeyHashAddress pk skhM
                                                   , txOutValue=vl
                                                   , txOutDatumHash=hash
                                                   } :)
        valueSpentOutputs <>= provided vl
    MustPayToOtherScript vlh svhM dv vl -> do
        let addr = Address.scriptValidatorHashAddress vlh svhM
            theHash = P.datumHash dv
        unbalancedTx . tx . Tx.datumWitnesses . at theHash .= Just dv
        unbalancedTx . tx . Tx.outputs %= (scriptAddressTxOut addr vl dv :)
        valueSpentOutputs <>= provided vl
    MustHashDatum dvh dv -> do
        unless (P.datumHash dv == dvh)
            (throwError $ DatumWrongHash dvh dv)
        unbalancedTx . tx . Tx.datumWitnesses . at dvh .= Just dv
    MustSatisfyAnyOf xs -> do
        s <- get
        let tryNext [] =
                throwError CannotSatisfyAny
            tryNext (hs:qs) = do
                traverse_ processConstraint hs `catchError` \_ -> put s >> tryNext qs
        tryNext xs

processConstraintFun
    :: ( MonadReader (ScriptLookups a) m
        , MonadError MkTxError m
        , MonadState ConstraintProcessingState m
        )
    => TxConstraintFun
    -> m ()
processConstraintFun = \case
    MustSpendScriptOutputWithMatchingDatumAndValue vh datumPred valuePred red -> do
        ScriptLookups{slTxOutputs} <- ask
        -- TODO: Need to precalculate the validator hash or else this won't work
        -- with PlutusV2 validator. This means changing `ChainIndexTxOut` to
        -- include the hash.
        let matches (Just ((validatorHash, _, _), (_, datum), value)) =
                validatorHash == vh && datumPred datum && valuePred value
            matches Nothing = False
        opts <- filter (matches . snd)
            <$> traverse (\(ref, txo) -> (ref,) <$> resolveScriptTxOut txo)
                         (Map.toList slTxOutputs)
        case opts of
            [] -> throwError $ NoMatchingOutputFound vh
            [(ref, Just ((_, validator, pv), (dvh, datum), value))] -> do
                let input = Tx.scriptTxIn ref pv validator red datum
                unbalancedTx . tx . Tx.inputs %= (input :)
                unbalancedTx . tx . Tx.datumWitnesses . at dvh .= Just datum
                valueSpentInputs <>= provided value
            _ -> throwError $ MultipleMatchingOutputsFound vh

resolveScriptTxOut
    :: ( MonadReader (ScriptLookups a) m
       , MonadError MkTxError m
       )
    => ChainIndexTxOut -> m (Maybe ((ValidatorHash, Validator, LedgerPlutusVersion), (DatumHash, Datum), Value))
resolveScriptTxOut
        Tx.ScriptChainIndexTxOut
            { Tx._ciTxOutValidator = (vh, v)
            , Tx._ciTxOutScriptDatum = (dh, d)
            , Tx._ciTxOutValue
            } = do
    -- first check in the 'ChainIndexTx' for the validator, then
    -- look for it in the 'slOtherScripts map.
    (validator, pv) <- maybe (lookupValidator vh) (pure . (, PlutusV1)) v

    -- first check in the 'ChainIndexTxOut' for the datum, then
    -- look for it in the 'slOtherData' map.
    dataValue <- maybe (lookupDatum dh) pure d

    pure $ Just ((vh, validator, pv), (dh, dataValue), _ciTxOutValue)
resolveScriptTxOut _ = pure Nothing<|MERGE_RESOLUTION|>--- conflicted
+++ resolved
@@ -439,30 +439,20 @@
 -- | Each transaction output should contain a minimum amount of Ada (this is a
 -- restriction on the real Cardano network).
 adjustUnbalancedTx :: Params -> UnbalancedTx -> Either Tx.ToCardanoError ([Ada.Ada], UnbalancedTx)
-<<<<<<< HEAD
-adjustUnbalancedTx params = alaf Compose (tx . Tx.outputs . traverse) adjustTxOut
-  where
-    adjustTxOut :: TxOut -> Either Tx.ToCardanoError ([Ada.Ada], TxOut)
-    adjustTxOut txOut =
-        -- Increasing the ada amount can also increase the size in bytes, so start with a rough estimated amount of ada
-        let txOutEstimate = txOut { txOutValue = txOutValue txOut <> Ada.toValue minAdaTxOut }
-        in fromPlutusTxOutUnsafe params txOutEstimate <&> \txOut' ->
-            let minAdaTxOut' = evaluateMinLovelaceOutput params txOut'
-                missingLovelace = max 0 (minAdaTxOut' - Ada.fromValue (txOutValue txOut))
-            in ([missingLovelace], txOut { txOutValue = txOutValue txOut <> Ada.toValue missingLovelace })
-=======
 adjustUnbalancedTx params = alaf Compose (tx . Tx.outputs . traverse) (adjustTxOut params)
 
 -- | Adjust a single transaction output so it contains at least the minimum amount of Ada
 -- and return the adjustment (if any) and the updated TxOut.
 adjustTxOut :: Params -> TxOut -> Either Tx.ToCardanoError ([Ada.Ada], TxOut)
-adjustTxOut params txOut = fromPlutusTxOutUnsafe params txOut <&> \txOut' ->
-    let minAdaTxOut' = evaluateMinLovelaceOutput params txOut'
-        missingLovelace = minAdaTxOut' - Ada.fromValue (txOutValue txOut)
-    in if missingLovelace > 0
-        then ([missingLovelace], txOut { txOutValue = txOutValue txOut <> Ada.toValue missingLovelace })
-        else ([], txOut)
->>>>>>> dc37b7d0
+adjustTxOut params txOut =
+    -- Increasing the ada amount can also increase the size in bytes, so start with a rough estimated amount of ada
+    let txOutEstimate = txOut { txOutValue = txOutValue txOut <> Ada.toValue minAdaTxOut }
+     in fromPlutusTxOutUnsafe params txOutEstimate <&> \txOut' ->
+         let minAdaTxOut' = evaluateMinLovelaceOutput params txOut'
+             missingLovelace = minAdaTxOut' - Ada.fromValue (txOutValue txOut)
+         in if missingLovelace > 0
+             then ([missingLovelace], txOut { txOutValue = txOutValue txOut <> Ada.toValue missingLovelace })
+             else ([], txOut)
 
 -- | Add the remaining balance of the total value that the tx must spend.
 --   See note [Balance of value spent]
