--- conflicted
+++ resolved
@@ -72,22 +72,15 @@
   -- Local components
   --------------------
   build-depends:
-<<<<<<< HEAD
     , freer-extras         >=1.0.0
     , plutus-ledger        >=1.0.0
-    , plutus-ledger-api    >=1.0.0
     , plutus-script-utils  >=1.0.0
-    , plutus-tx            >=1.0.0
-=======
-    , freer-extras
-    , plutus-ledger
-    , plutus-script-utils
 
   --------------------------
   -- Other IOG dependencies
   --------------------------
   build-depends:
-    , cardano-api
+    , cardano-api                  >=1.35
     , cardano-ledger-byron
     , io-classes
     , iohk-monitoring
@@ -97,10 +90,9 @@
     , ouroboros-consensus-shelley
     , ouroboros-network
     , ouroboros-network-framework
-    , plutus-ledger-api
-    , plutus-tx
+    , plutus-ledger-api            >=1.0.0
+    , plutus-tx                    >=1.0.0
     , typed-protocols
->>>>>>> 50b7bb5a
 
   ------------------------
   -- Non-IOG dependencies
@@ -112,11 +104,6 @@
     , beam-migrate
     , beam-sqlite
     , bytestring
-<<<<<<< HEAD
-    , cardano-api                  >=1.35
-    , cardano-ledger-byron
-=======
->>>>>>> 50b7bb5a
     , containers
     , contra-tracer
     , cryptonite
@@ -164,21 +151,16 @@
   -- Local components
   --------------------
   build-depends:
-    , freer-extras
-    , plutus-chain-index-core
-    , plutus-ledger
-<<<<<<< HEAD
-    , plutus-ledger-api        >=1.0.0
-    , plutus-tx                >=1.0.0
-=======
+    , freer-extras             >=1.0.0
+    , plutus-chain-index-core  >=1.0.0
+    , plutus-ledger            >=1.0.0
 
   --------------------------
   -- Other IOG dependencies
   --------------------------
   build-depends:
-    , plutus-ledger-api
-    , plutus-tx
->>>>>>> 50b7bb5a
+    , plutus-ledger-api  >=1.0.0
+    , plutus-tx          >=1.0.0
 
   ------------------------
   -- Non-IOG dependencies
