cabal-version: 2.2
name:          plutus-chain-index-core
version:       0.1.0.0
license:       Apache-2.0
license-files:
  LICENSE
  NOTICE

maintainer:    sjoerd.visscher@iohk.io
author:        Sjoerd Visscher
homepage:      https://github.com/input-output-hk/plutus-apps#readme
bug-reports:   https://github.com/input-output-hk/plutus-apps/issues
description:
  Please see the README on GitHub at <https://github.com/input-output-hk/plutus-apps#readme>

build-type:    Simple

source-repository head
  type:     git
  location: https://github.com/input-output-hk/plutus-apps

common lang
  default-language:   Haskell2010
  default-extensions:
    DeriveFoldable
    DeriveFunctor
    DeriveGeneric
    DeriveLift
    DeriveTraversable
    ExplicitForAll
    GeneralizedNewtypeDeriving
    ImportQualifiedPost
    ScopedTypeVariables
    StandaloneDeriving

  ghc-options:
    -Wall -Wnoncanonical-monad-instances -Wunused-packages
    -Wincomplete-uni-patterns -Wincomplete-record-updates
    -Wredundant-constraints -Widentities

library
<<<<<<< HEAD
    import: lang
    exposed-modules:
        Plutus.ChainIndex
        Plutus.ChainIndex.Api
        Plutus.ChainIndex.ChainIndexError
        Plutus.ChainIndex.ChainIndexLog
        Plutus.ChainIndex.Client
        Plutus.ChainIndex.DbSchema
        Plutus.ChainIndex.Effects
        Plutus.ChainIndex.Emulator
        Plutus.ChainIndex.Emulator.DiskState
        Plutus.ChainIndex.Emulator.Handlers
        Plutus.ChainIndex.Emulator.Server
        Plutus.ChainIndex.Handlers
        Plutus.ChainIndex.Server
        Plutus.ChainIndex.Tx
        Plutus.ChainIndex.TxIdState
        Plutus.ChainIndex.TxOutBalance
        Plutus.ChainIndex.TxUtxoBalance
        Plutus.ChainIndex.Types
        Plutus.ChainIndex.UtxoState
        Plutus.Monitoring.Util
        Cardano.Protocol.Socket.Type
        Cardano.Protocol.Socket.Client
        Plutus.ChainIndex.Compatibility
        Plutus.Contract.CardanoAPI
    hs-source-dirs: src
    build-depends:
        plutus-ledger -any,
        plutus-ledger-api >= 1.0.0,
        plutus-script-utils -any,
        plutus-tx >= 1.0.0,
        freer-extras -any,
    build-depends:
        aeson -any,
        base >=4.7 && <5,
        beam-core -any,
        beam-sqlite -any,
        beam-migrate -any,
        cardano-api -any,
        cardano-ledger-byron -any,
        containers -any,
        contra-tracer -any,
        cryptonite -any,
        data-default -any,
        exceptions -any,
        fingertree -any,
        freer-simple -any,
        io-classes -any,
        iohk-monitoring -any,
        lens -any,
        memory -any,
        nothunks -any,
        openapi3 -any,
        ouroboros-network -any,
        ouroboros-network-framework -any,
        ouroboros-consensus -any,
        ouroboros-consensus-byron -any,
        ouroboros-consensus-cardano -any,
        ouroboros-consensus-shelley -any,
        prettyprinter >=1.1.0.1,
        retry -any,
        semigroups -any,
        serialise -any,
        sqlite-simple -any,
        typed-protocols -any,
        bytestring -any,
        text -any,
        resource-pool -any,
        servant -any,
        servant-openapi3 -any,
        servant-server -any,
        servant-swagger-ui -any,
        stm -any,
        mtl -any,
        warp -any,
        servant-client -any,
        servant-client-core -any,
        http-types -any,
        text-class -any

test-suite plutus-chain-index-test
    import: lang
    type: exitcode-stdio-1.0
    main-is: Spec.hs
    hs-source-dirs: test
    other-modules:
        Generators
        Plutus.ChainIndex.Emulator.DiskStateSpec
        Plutus.ChainIndex.Emulator.HandlersSpec
        Plutus.ChainIndex.HandlersSpec
        Util
    build-depends:
        plutus-ledger -any,
        plutus-ledger-api >= 1.0.0,
        plutus-tx >= 1.0.0,
        plutus-chain-index-core -any
    build-depends:
        base >=4.9 && <5,
        beam-migrate -any,
        beam-sqlite -any,
        bytestring -any,
        containers -any,
        contra-tracer -any,
        data-default -any,
        fingertree -any,
        freer-extras -any,
        freer-simple -any,
        hedgehog -any,
        lens -any,
        resource-pool -any,
        serialise -any,
        stm -any,
        sqlite-simple -any,
        tasty -any,
        tasty-hedgehog >= 1.2.0.0,
=======
  import:          lang
  exposed-modules:
    Cardano.Protocol.Socket.Client
    Cardano.Protocol.Socket.Type
    Plutus.ChainIndex
    Plutus.ChainIndex.Api
    Plutus.ChainIndex.ChainIndexError
    Plutus.ChainIndex.ChainIndexLog
    Plutus.ChainIndex.Client
    Plutus.ChainIndex.Compatibility
    Plutus.ChainIndex.DbSchema
    Plutus.ChainIndex.Effects
    Plutus.ChainIndex.Emulator
    Plutus.ChainIndex.Emulator.DiskState
    Plutus.ChainIndex.Emulator.Handlers
    Plutus.ChainIndex.Emulator.Server
    Plutus.ChainIndex.Handlers
    Plutus.ChainIndex.Server
    Plutus.ChainIndex.Tx
    Plutus.ChainIndex.TxIdState
    Plutus.ChainIndex.TxOutBalance
    Plutus.ChainIndex.TxUtxoBalance
    Plutus.ChainIndex.Types
    Plutus.ChainIndex.UtxoState
    Plutus.Contract.CardanoAPI
    Plutus.Monitoring.Util

  hs-source-dirs:  src
  build-depends:
    , freer-extras
    , plutus-ledger
    , plutus-ledger-api
    , plutus-script-utils
    , plutus-tx

  build-depends:
    , aeson
    , base                         >=4.7     && <5
    , beam-core
    , beam-migrate
    , beam-sqlite
    , bytestring
    , cardano-api
    , cardano-ledger-byron
    , containers
    , contra-tracer
    , cryptonite
    , data-default
    , exceptions
    , fingertree
    , freer-simple
    , http-types
    , io-classes
    , iohk-monitoring
    , lens
    , memory
    , mtl
    , nothunks
    , openapi3
    , ouroboros-consensus
    , ouroboros-consensus-byron
    , ouroboros-consensus-cardano
    , ouroboros-consensus-shelley
    , ouroboros-network
    , ouroboros-network-framework
    , prettyprinter                >=1.1.0.1
    , resource-pool
    , retry
    , semigroups
    , serialise
    , servant
    , servant-client
    , servant-client-core
    , servant-openapi3
    , servant-server
    , servant-swagger-ui
    , sqlite-simple
    , stm
    , text
    , text-class
    , typed-protocols
    , unordered-containers
    , warp

test-suite plutus-chain-index-test
  import:         lang
  type:           exitcode-stdio-1.0
  main-is:        Spec.hs
  hs-source-dirs: test
  other-modules:
    Generators
    Plutus.ChainIndex.Emulator.DiskStateSpec
    Plutus.ChainIndex.Emulator.HandlersSpec
    Plutus.ChainIndex.HandlersSpec
    Util

  build-depends:
    , plutus-chain-index-core
    , plutus-ledger
    , plutus-ledger-api
    , plutus-tx

  build-depends:
    , base            >=4.9 && <5
    , beam-migrate
    , beam-sqlite
    , bytestring
    , containers
    , contra-tracer
    , data-default
    , fingertree
    , freer-extras
    , freer-simple
    , hedgehog
    , lens
    , resource-pool
    , serialise
    , sqlite-simple
    , stm
    , tasty
    , tasty-hedgehog
>>>>>>> 13e7b668
<|MERGE_RESOLUTION|>--- conflicted
+++ resolved
@@ -39,124 +39,6 @@
     -Wredundant-constraints -Widentities
 
 library
-<<<<<<< HEAD
-    import: lang
-    exposed-modules:
-        Plutus.ChainIndex
-        Plutus.ChainIndex.Api
-        Plutus.ChainIndex.ChainIndexError
-        Plutus.ChainIndex.ChainIndexLog
-        Plutus.ChainIndex.Client
-        Plutus.ChainIndex.DbSchema
-        Plutus.ChainIndex.Effects
-        Plutus.ChainIndex.Emulator
-        Plutus.ChainIndex.Emulator.DiskState
-        Plutus.ChainIndex.Emulator.Handlers
-        Plutus.ChainIndex.Emulator.Server
-        Plutus.ChainIndex.Handlers
-        Plutus.ChainIndex.Server
-        Plutus.ChainIndex.Tx
-        Plutus.ChainIndex.TxIdState
-        Plutus.ChainIndex.TxOutBalance
-        Plutus.ChainIndex.TxUtxoBalance
-        Plutus.ChainIndex.Types
-        Plutus.ChainIndex.UtxoState
-        Plutus.Monitoring.Util
-        Cardano.Protocol.Socket.Type
-        Cardano.Protocol.Socket.Client
-        Plutus.ChainIndex.Compatibility
-        Plutus.Contract.CardanoAPI
-    hs-source-dirs: src
-    build-depends:
-        plutus-ledger -any,
-        plutus-ledger-api >= 1.0.0,
-        plutus-script-utils -any,
-        plutus-tx >= 1.0.0,
-        freer-extras -any,
-    build-depends:
-        aeson -any,
-        base >=4.7 && <5,
-        beam-core -any,
-        beam-sqlite -any,
-        beam-migrate -any,
-        cardano-api -any,
-        cardano-ledger-byron -any,
-        containers -any,
-        contra-tracer -any,
-        cryptonite -any,
-        data-default -any,
-        exceptions -any,
-        fingertree -any,
-        freer-simple -any,
-        io-classes -any,
-        iohk-monitoring -any,
-        lens -any,
-        memory -any,
-        nothunks -any,
-        openapi3 -any,
-        ouroboros-network -any,
-        ouroboros-network-framework -any,
-        ouroboros-consensus -any,
-        ouroboros-consensus-byron -any,
-        ouroboros-consensus-cardano -any,
-        ouroboros-consensus-shelley -any,
-        prettyprinter >=1.1.0.1,
-        retry -any,
-        semigroups -any,
-        serialise -any,
-        sqlite-simple -any,
-        typed-protocols -any,
-        bytestring -any,
-        text -any,
-        resource-pool -any,
-        servant -any,
-        servant-openapi3 -any,
-        servant-server -any,
-        servant-swagger-ui -any,
-        stm -any,
-        mtl -any,
-        warp -any,
-        servant-client -any,
-        servant-client-core -any,
-        http-types -any,
-        text-class -any
-
-test-suite plutus-chain-index-test
-    import: lang
-    type: exitcode-stdio-1.0
-    main-is: Spec.hs
-    hs-source-dirs: test
-    other-modules:
-        Generators
-        Plutus.ChainIndex.Emulator.DiskStateSpec
-        Plutus.ChainIndex.Emulator.HandlersSpec
-        Plutus.ChainIndex.HandlersSpec
-        Util
-    build-depends:
-        plutus-ledger -any,
-        plutus-ledger-api >= 1.0.0,
-        plutus-tx >= 1.0.0,
-        plutus-chain-index-core -any
-    build-depends:
-        base >=4.9 && <5,
-        beam-migrate -any,
-        beam-sqlite -any,
-        bytestring -any,
-        containers -any,
-        contra-tracer -any,
-        data-default -any,
-        fingertree -any,
-        freer-extras -any,
-        freer-simple -any,
-        hedgehog -any,
-        lens -any,
-        resource-pool -any,
-        serialise -any,
-        stm -any,
-        sqlite-simple -any,
-        tasty -any,
-        tasty-hedgehog >= 1.2.0.0,
-=======
   import:          lang
   exposed-modules:
     Cardano.Protocol.Socket.Client
@@ -188,9 +70,9 @@
   build-depends:
     , freer-extras
     , plutus-ledger
-    , plutus-ledger-api
+    , plutus-ledger-api    >=1.0.0
     , plutus-script-utils
-    , plutus-tx
+    , plutus-tx            >=1.0.0
 
   build-depends:
     , aeson
@@ -256,8 +138,8 @@
   build-depends:
     , plutus-chain-index-core
     , plutus-ledger
-    , plutus-ledger-api
-    , plutus-tx
+    , plutus-ledger-api        >=1.0.0
+    , plutus-tx                >=1.0.0
 
   build-depends:
     , base            >=4.9 && <5
@@ -277,5 +159,4 @@
     , sqlite-simple
     , stm
     , tasty
-    , tasty-hedgehog
->>>>>>> 13e7b668
+    , tasty-hedgehog