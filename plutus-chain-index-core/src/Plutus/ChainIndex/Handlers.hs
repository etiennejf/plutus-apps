{-# LANGUAGE FlexibleContexts      #-}
{-# LANGUAGE FlexibleInstances     #-}
{-# LANGUAGE GADTs                 #-}
{-# LANGUAGE LambdaCase            #-}
{-# LANGUAGE NamedFieldPuns        #-}
{-# LANGUAGE QuantifiedConstraints #-}
{-# LANGUAGE RankNTypes            #-}
{-# LANGUAGE TypeApplications      #-}
{-# LANGUAGE TypeOperators         #-}
{-# LANGUAGE UndecidableInstances  #-}
{-# LANGUAGE ViewPatterns          #-}
{-| Handlers for the 'ChainIndexQueryEffect' and the 'ChainIndexControlEffect' -}
module Plutus.ChainIndex.Handlers
    ( handleQuery
    , handleControl
    , restoreStateFromDb
    , getResumePoints
    , ChainIndexState
    ) where

import Cardano.Api qualified as C
import Control.Applicative (Const (..))
import Control.Lens (Lens', view)
import Control.Monad (foldM)
import Control.Monad.Freer (Eff, Member, type (~>))
import Control.Monad.Freer.Error (Error, throwError)
import Control.Monad.Freer.Extras.Beam (BeamEffect (..), BeamableSqlite, combined, selectList, selectOne, selectPage)
import Control.Monad.Freer.Extras.Log (LogMsg, logDebug, logError, logWarn)
import Control.Monad.Freer.Extras.Pagination (Page (Page), PageQuery (..))
import Control.Monad.Freer.Reader (Reader, ask)
import Control.Monad.Freer.State (State, get, gets, put)
import Data.ByteString (ByteString)
import Data.FingerTree qualified as FT
import Data.Map qualified as Map
import Data.Maybe (catMaybes, fromMaybe, mapMaybe)
import Data.Proxy (Proxy (..))
import Data.Set qualified as Set
import Data.Word (Word64)
import Database.Beam (Columnar, Identity, SqlSelect, TableEntity, aggregate_, all_, countAll_, delete, filter_, limit_,
                      not_, nub_, select, val_)
import Database.Beam.Backend.SQL (BeamSqlBackendCanSerialize)
import Database.Beam.Query (HasSqlEqualityCheck, asc_, desc_, exists_, orderBy_, update, (&&.), (<-.), (<.), (==.),
                            (>.))
import Database.Beam.Schema.Tables (zipTables)
import Database.Beam.Sqlite (Sqlite)
import Ledger (Address (..), ChainIndexTxOut (..), Datum, DatumHash (..), TxOut (..), TxOutRef (..))
import Ledger.Value (AssetClass (AssetClass), flattenValue)
import Plutus.ChainIndex.Api (IsUtxoResponse (IsUtxoResponse), TxosResponse (TxosResponse),
                              UtxosResponse (UtxosResponse))
import Plutus.ChainIndex.ChainIndexError (ChainIndexError (..))
import Plutus.ChainIndex.ChainIndexLog (ChainIndexLog (..))
import Plutus.ChainIndex.Compatibility (toCardanoPoint)
import Plutus.ChainIndex.DbSchema
import Plutus.ChainIndex.Effects (ChainIndexControlEffect (..), ChainIndexQueryEffect (..))
import Plutus.ChainIndex.Tx
import Plutus.ChainIndex.TxUtxoBalance qualified as TxUtxoBalance
import Plutus.ChainIndex.Types (ChainSyncBlock (..), Depth (..), Diagnostics (..), Point (..), Tip (..),
                                TxProcessOption (..), TxUtxoBalance (..), tipAsPoint)
import Plutus.ChainIndex.UtxoState (InsertUtxoSuccess (..), RollbackResult (..), UtxoIndex)
import Plutus.ChainIndex.UtxoState qualified as UtxoState
import Plutus.V1.Ledger.Ada qualified as Ada
import Plutus.V1.Ledger.Api (Credential (..))

type ChainIndexState = UtxoIndex TxUtxoBalance

getResumePoints :: Member BeamEffect effs => Eff effs [C.ChainPoint]
getResumePoints
    = fmap (mapMaybe (toCardanoPoint . tipAsPoint . fromDbValue . Just))
    . selectList . select . orderBy_ (desc_ . _tipRowSlot) . all_ $ tipRows db

handleQuery ::
    ( Member (State ChainIndexState) effs
    , Member BeamEffect effs
    , Member (Error ChainIndexError) effs
    , Member (LogMsg ChainIndexLog) effs
    ) => ChainIndexQueryEffect
    ~> Eff effs
handleQuery = \case
    DatumFromHash dh            -> getDatumFromHash dh
    ValidatorFromHash hash      -> getScriptFromHash hash
    MintingPolicyFromHash hash  -> getScriptFromHash hash
    RedeemerFromHash hash       -> getRedeemerFromHash hash
    StakeValidatorFromHash hash -> getScriptFromHash hash
    UnspentTxOutFromRef tor     -> getUtxoutFromRef tor
    UtxoSetMembership r -> do
        utxoState <- gets @ChainIndexState UtxoState.utxoState
        case UtxoState.tip utxoState of
            TipAtGenesis -> throwError QueryFailedNoTip
            tp           -> pure (IsUtxoResponse tp (TxUtxoBalance.isUnspentOutput r utxoState))
    UtxoSetAtAddress pageQuery cred -> getUtxoSetAtAddress pageQuery cred
    DatumsAtAddress cred -> getDatumsAtAddress cred
    UtxoSetWithCurrency pageQuery assetClass ->
      getUtxoSetWithCurrency pageQuery assetClass
    TxoSetAtAddress pageQuery cred -> getTxoSetAtAddress pageQuery cred
    GetTip -> getTip

getTip :: Member BeamEffect effs => Eff effs Tip
getTip = fmap fromDbValue . selectOne . select $ limit_ 1 (orderBy_ (desc_ . _tipRowSlot) (all_ (tipRows db)))

getDatumFromHash :: Member BeamEffect effs => DatumHash -> Eff effs (Maybe Datum)
getDatumFromHash = queryOne . queryKeyValue datumRows _datumRowHash _datumRowDatum

getScriptFromHash ::
    ( Member BeamEffect effs
    , HasDbType i
    , DbType i ~ ByteString
    , HasDbType o
    , DbType o ~ ByteString
    ) => i
    -> Eff effs (Maybe o)
getScriptFromHash = queryOne . queryKeyValue scriptRows _scriptRowHash _scriptRowScript

getRedeemerFromHash ::
    ( Member BeamEffect effs
    , HasDbType i
    , DbType i ~ ByteString
    , HasDbType o
    , DbType o ~ ByteString
    ) => i
    -> Eff effs (Maybe o)
getRedeemerFromHash = queryOne . queryKeyValue redeemerRows _redeemerRowHash _redeemerRowRedeemer

queryKeyValue ::
    ( HasDbType key
    , HasSqlEqualityCheck Sqlite (DbType key)
    , BeamSqlBackendCanSerialize Sqlite (DbType key)
    ) => (forall f. Db f -> f (TableEntity table))
    -> (forall f. table f -> Columnar f (DbType key))
    -> (forall f. table f -> Columnar f value)
    -> key
    -> SqlSelect Sqlite value
queryKeyValue table getKey getValue (toDbValue -> key) =
    select $ getValue <$> filter_ (\row -> getKey row ==. val_ key) (all_ (table db))

queryOne ::
    ( Member BeamEffect effs
    , HasDbType o
    ) => SqlSelect Sqlite (DbType o)
    -> Eff effs (Maybe o)
queryOne = fmap (fmap fromDbValue) . selectOne


queryList ::
    ( Member BeamEffect effs
    , HasDbType o
    ) => SqlSelect Sqlite (DbType o)
    -> Eff effs [o]
queryList = fmap (fmap fromDbValue) . selectList


-- | Get the 'ChainIndexTxOut' for a 'TxOutRef'.
getUtxoutFromRef ::
  forall effs.
  ( Member BeamEffect effs
  , Member (LogMsg ChainIndexLog) effs
  )
  => TxOutRef
  -> Eff effs (Maybe ChainIndexTxOut)
getUtxoutFromRef txOutRef = do
    mTxOut <- queryOne $ queryKeyValue utxoOutRefRows _utxoRowOutRef _utxoRowTxOut txOutRef
    case mTxOut of
      Nothing -> logWarn (TxOutNotFound txOutRef) >> pure Nothing
      Just txout@TxOut { txOutAddress, txOutValue, txOutDatumHash } ->
        case addressCredential txOutAddress of
          PubKeyCredential _ -> pure $ Just $ PublicKeyChainIndexTxOut txOutAddress txOutValue
          ScriptCredential vh ->
            case txOutDatumHash of
              Nothing -> do
                -- If the txout comes from a script address, the Datum should not be Nothing
                logWarn $ NoDatumScriptAddr txout
                pure Nothing
              Just dh -> do
                v <- maybe (Left vh) Right <$> getScriptFromHash vh
                d <- maybe (Left dh) Right <$> getDatumFromHash dh
                pure $ Just $ ScriptChainIndexTxOut txOutAddress v d txOutValue
<<<<<<< HEAD

=======
>>>>>>> 922b282d

getUtxoSetAtAddress
  :: forall effs.
    ( Member (State ChainIndexState) effs
    , Member BeamEffect effs
    , Member (LogMsg ChainIndexLog) effs
    )
  => PageQuery TxOutRef
  -> Credential
  -> Eff effs UtxosResponse
getUtxoSetAtAddress pageQuery (toDbValue -> cred) = do
  utxoState <- gets @ChainIndexState UtxoState.utxoState

  case UtxoState.tip utxoState of
      TipAtGenesis -> do
          logWarn TipIsGenesis
          pure (UtxosResponse TipAtGenesis (Page pageQuery Nothing []))
      tp           -> do
          let query =
                fmap _addressRowOutRef
                  $ filter_ (\row ->
                      (_addressRowCred row ==. val_ cred)
                      &&. exists_ (filter_ (\utxo -> _addressRowOutRef row ==. _unspentOutputRowOutRef utxo) (all_ (unspentOutputRows db)))
                      &&. not_ (exists_ (filter_ (\utxi -> _addressRowOutRef row ==. _unmatchedInputRowOutRef utxi) (all_ (unmatchedInputRows db))))
                      )
                  $ all_ (addressRows db)

          outRefs <- selectPage (fmap toDbValue pageQuery) query
          let page = fmap fromDbValue outRefs

          pure (UtxosResponse tp page)


getDatumsAtAddress :: Member BeamEffect effs => Credential -> Eff effs [Datum]
getDatumsAtAddress (toDbValue -> cred) = do
  let query =
        select
        $ filter_ (\row -> _addressRowCred row ==. val_ cred )
        $ all_ (addressRows db)
  row_l <- queryList query
  catMaybes <$> mapM f_map row_l

  where
    f_map :: Member BeamEffect effs => (Credential, TxOutRef, Maybe DatumHash) -> Eff effs (Maybe Datum)
    f_map (_, _, Nothing) = pure Nothing
    f_map (_, _, Just dh) = getDatumFromHash dh

getUtxoSetWithCurrency
  :: forall effs.
    ( Member (State ChainIndexState) effs
    , Member BeamEffect effs
    , Member (LogMsg ChainIndexLog) effs
    )
  => PageQuery TxOutRef
  -> AssetClass
  -> Eff effs UtxosResponse
getUtxoSetWithCurrency pageQuery (toDbValue -> assetClass) = do
  utxoState <- gets @ChainIndexState UtxoState.utxoState

  case UtxoState.tip utxoState of
      TipAtGenesis -> do
          logWarn TipIsGenesis
          pure (UtxosResponse TipAtGenesis (Page pageQuery Nothing []))
      tp           -> do
          let query =
                fmap _assetClassRowOutRef
                  $ filter_ (\row -> (_assetClassRowAssetClass row ==. val_ assetClass)
                      &&. exists_ (filter_ (\utxo -> _assetClassRowOutRef row ==. _unspentOutputRowOutRef utxo) (all_ (unspentOutputRows db)))
                      &&. not_ (exists_ (filter_ (\utxi -> _assetClassRowOutRef row ==. _unmatchedInputRowOutRef utxi) (all_ (unmatchedInputRows db))))
                      )
                  $ all_ (assetClassRows db)

          outRefs <- selectPage (fmap toDbValue pageQuery) query
          let page = fmap fromDbValue outRefs

          pure (UtxosResponse tp page)

getTxoSetAtAddress
  :: forall effs.
    ( Member (State ChainIndexState) effs
    , Member BeamEffect effs
    , Member (LogMsg ChainIndexLog) effs
    )
  => PageQuery TxOutRef
  -> Credential
  -> Eff effs TxosResponse
getTxoSetAtAddress pageQuery (toDbValue -> cred) = do
  utxoState <- gets @ChainIndexState UtxoState.utxoState
  case UtxoState.tip utxoState of
      TipAtGenesis -> do
          logWarn TipIsGenesis
          pure (TxosResponse (Page pageQuery Nothing []))
      _           -> do
          let query =
                fmap _addressRowOutRef
                  $ filter_ (\row -> _addressRowCred row ==. val_ cred)
                  $ all_ (addressRows db)
          txOutRefs' <- selectPage (fmap toDbValue pageQuery) query
          let page = fmap fromDbValue txOutRefs'
          pure $ TxosResponse page

appendBlocks ::
    forall effs.
    ( Member (State ChainIndexState) effs
    , Member (Reader Depth) effs
    , Member BeamEffect effs
    , Member (LogMsg ChainIndexLog) effs
    )
    => [ChainSyncBlock] -> Eff effs ()
appendBlocks [] = pure ()
appendBlocks blocks = do
    let
        processBlock (utxoIndexState, txs, utxoStates) (Block tip_ transactions) = do
            let newUtxoState = TxUtxoBalance.fromBlock tip_ (map fst transactions)
            case UtxoState.insert newUtxoState utxoIndexState of
                Left err -> do
                    logError $ Err $ InsertionFailed err
                    return (utxoIndexState, txs, utxoStates)
                Right InsertUtxoSuccess{newIndex, insertPosition} -> do
                    logDebug $ InsertionSuccess tip_ insertPosition
                    return (newIndex, transactions ++ txs, newUtxoState : utxoStates)
    oldIndex <- get @ChainIndexState
    (newIndex, transactions, utxoStates) <- foldM processBlock (oldIndex, [], []) blocks
    depth <- ask @Depth
    reduceOldUtxoDbEffect <- case UtxoState.reduceBlockCount depth newIndex of
      UtxoState.BlockCountNotReduced -> do
        put newIndex
        pure $ Combined []
      lbcResult -> do
        put $ UtxoState.reducedIndex lbcResult
        pure $ reduceOldUtxoDb $ UtxoState._usTip $ UtxoState.combinedState lbcResult
    combined
        [ reduceOldUtxoDbEffect
        , insertRows $ foldMap (\(tx, opt) -> if tpoStoreTx opt then fromTx tx else mempty) transactions
        , insertUtxoDb (map fst transactions) utxoStates
        ]

handleControl ::
    forall effs.
    ( Member (State ChainIndexState) effs
    , Member (Reader Depth) effs
    , Member BeamEffect effs
    , Member (Error ChainIndexError) effs
    , Member (LogMsg ChainIndexLog) effs
    )
    => ChainIndexControlEffect
    ~> Eff effs
handleControl = \case
    AppendBlocks blocks -> appendBlocks blocks
    Rollback tip_ -> do
        oldIndex <- get @ChainIndexState
        case TxUtxoBalance.rollback tip_ oldIndex of
            Left err -> do
                let reason = RollbackFailed err
                logError $ Err reason
                throwError reason
            Right RollbackResult{newTip, rolledBackIndex} -> do
                put rolledBackIndex
                combined [rollbackUtxoDb $ tipAsPoint newTip]
                logDebug $ RollbackSuccess newTip
    ResumeSync tip_ -> do
        combined [rollbackUtxoDb tip_]
        newState <- restoreStateFromDb
        put newState
    CollectGarbage -> do
        combined $
            [ DeleteRows $ truncateTable (datumRows db)
            , DeleteRows $ truncateTable (scriptRows db)
            , DeleteRows $ truncateTable (redeemerRows db)
            , DeleteRows $ truncateTable (utxoOutRefRows db)
            , DeleteRows $ truncateTable (addressRows db)
            , DeleteRows $ truncateTable (assetClassRows db)
            ]
        where
            truncateTable table = delete table (const (val_ True))
    GetDiagnostics -> diagnostics


-- Use a batch size of 200 so that we don't hit the sql too-many-variables
-- limit.
batchSize :: Int
batchSize = 200

insertUtxoDb
    :: [ChainIndexTx]
    -> [UtxoState.UtxoState TxUtxoBalance]
    -> BeamEffect ()
insertUtxoDb txs utxoStates =
    let
        go acc (UtxoState.UtxoState _ TipAtGenesis) = acc
        go (tipRows, unspentRows, unmatchedRows) (UtxoState.UtxoState (TxUtxoBalance outputs inputs) tip) =
            let
                tipRowId = TipRowId (toDbValue (tipSlot tip))
                newTips = catMaybes [toDbValue tip]
                newUnspent = UnspentOutputRow tipRowId . toDbValue <$> Set.toList outputs
                newUnmatched = UnmatchedInputRow tipRowId . toDbValue <$> Set.toList inputs
            in
            ( newTips ++ tipRows
            , newUnspent ++ unspentRows
            , newUnmatched ++ unmatchedRows)
        (tr, ur, umr) = foldl go ([] :: [TipRow], [] :: [UnspentOutputRow], [] :: [UnmatchedInputRow]) utxoStates
        txOuts = concatMap txOutsWithRef txs
    in insertRows $ mempty
        { tipRows = InsertRows tr
        , unspentOutputRows = InsertRows ur
        , unmatchedInputRows = InsertRows umr
        , utxoOutRefRows = InsertRows $ (\(txOut, txOutRef) -> UtxoRow (toDbValue txOutRef) (toDbValue txOut)) <$> txOuts
        }

reduceOldUtxoDb :: Tip -> BeamEffect ()
reduceOldUtxoDb TipAtGenesis = Combined []
reduceOldUtxoDb (Tip (toDbValue -> slot) _ _) = Combined
    -- Delete all the tips before 'slot'
    [ DeleteRows $ delete (tipRows db) (\row -> _tipRowSlot row <. val_ slot)
    -- Assign all the older utxo changes to 'slot'
    , UpdateRows $ update
        (unspentOutputRows db)
        (\row -> _unspentOutputRowTip row <-. TipRowId (val_ slot))
        (\row -> unTipRowId (_unspentOutputRowTip row) <. val_ slot)
    , UpdateRows $ update
        (unmatchedInputRows db)
        (\row -> _unmatchedInputRowTip row <-. TipRowId (val_ slot))
        (\row -> unTipRowId (_unmatchedInputRowTip row) <. val_ slot)
    -- Among these older changes, delete the matching input/output pairs
    -- We're deleting only the outputs here, the matching input is deleted by a trigger (See Main.hs)
    , DeleteRows $ delete
        (utxoOutRefRows db)
        (\utxoRow ->
            exists_ (filter_
                (\input ->
                    (unTipRowId (_unmatchedInputRowTip input) ==. val_ slot) &&.
                    (_utxoRowOutRef utxoRow ==. _unmatchedInputRowOutRef input))
                (all_ (unmatchedInputRows db))))
    , DeleteRows $ delete
        (unspentOutputRows db)
        (\output -> unTipRowId (_unspentOutputRowTip output) ==. val_ slot &&.
            exists_ (filter_
                (\input ->
                    (unTipRowId (_unmatchedInputRowTip input) ==. val_ slot) &&.
                    (_unspentOutputRowOutRef output ==. _unmatchedInputRowOutRef input))
                (all_ (unmatchedInputRows db))))
    ]

rollbackUtxoDb :: Point -> BeamEffect ()
rollbackUtxoDb PointAtGenesis = DeleteRows $ delete (tipRows db) (const (val_ True))
rollbackUtxoDb (Point (toDbValue -> slot) _) = Combined
    [ DeleteRows $ delete (tipRows db) (\row -> _tipRowSlot row >. val_ slot)
    , DeleteRows $ delete (utxoOutRefRows db)
        (\utxoRow ->
            exists_ (filter_
                (\output ->
                    (unTipRowId (_unspentOutputRowTip output) >. val_ slot) &&.
                    (_utxoRowOutRef utxoRow ==. _unspentOutputRowOutRef output))
                (all_ (unspentOutputRows db))))
    , DeleteRows $ delete (unspentOutputRows db) (\row -> unTipRowId (_unspentOutputRowTip row) >. val_ slot)
    , DeleteRows $ delete (unmatchedInputRows db) (\row -> unTipRowId (_unmatchedInputRowTip row) >. val_ slot)
    ]

restoreStateFromDb :: Member BeamEffect effs => Eff effs ChainIndexState
restoreStateFromDb = do
    uo <- selectList . select $ all_ (unspentOutputRows db)
    ui <- selectList . select $ all_ (unmatchedInputRows db)
    let balances = Map.fromListWith (<>) $ fmap outputToTxUtxoBalance uo ++ fmap inputToTxUtxoBalance ui
    tips <- selectList . select
        . orderBy_ (asc_ . _tipRowSlot)
        $ all_ (tipRows db)
    pure $ FT.fromList . fmap (toUtxoState balances) $ tips
    where
        outputToTxUtxoBalance :: UnspentOutputRow -> (Word64, TxUtxoBalance)
        outputToTxUtxoBalance (UnspentOutputRow (TipRowId slot) outRef)
            = (slot, TxUtxoBalance (Set.singleton (fromDbValue outRef)) mempty)
        inputToTxUtxoBalance :: UnmatchedInputRow -> (Word64, TxUtxoBalance)
        inputToTxUtxoBalance (UnmatchedInputRow (TipRowId slot) outRef)
            = (slot, TxUtxoBalance mempty (Set.singleton (fromDbValue outRef)))
        toUtxoState :: Map.Map Word64 TxUtxoBalance -> TipRow -> UtxoState.UtxoState TxUtxoBalance
        toUtxoState balances tip@(TipRow slot _ _)
            = UtxoState.UtxoState (Map.findWithDefault mempty slot balances) (fromDbValue (Just tip))

data InsertRows te where
    InsertRows :: BeamableSqlite t => [t Identity] -> InsertRows (TableEntity t)

instance Semigroup (InsertRows te) where
    InsertRows l <> InsertRows r = InsertRows (l <> r)
instance BeamableSqlite t => Monoid (InsertRows (TableEntity t)) where
    mempty = InsertRows []

insertRows :: Db InsertRows -> BeamEffect ()
insertRows = getConst . zipTables Proxy (\tbl (InsertRows rows) -> Const $ AddRowsInBatches batchSize tbl rows) db

fromTx :: ChainIndexTx -> Db InsertRows
fromTx tx = mempty
    { datumRows = fromMap citxData
    , scriptRows = fromMap citxScripts
    , redeemerRows = fromMap citxRedeemers
    , addressRows = InsertRows . fmap toDbValue . (fmap credential . txOutsWithRef) $ tx
    , assetClassRows = fromPairs (concatMap assetClasses . txOutsWithRef)
    }
    where
        credential :: (TxOut, TxOutRef) -> (Credential, TxOutRef, Maybe DatumHash)
        credential (TxOut{txOutAddress=Address{addressCredential}, txOutDatumHash}, ref) =
          (addressCredential, ref, txOutDatumHash)
        assetClasses :: (TxOut, TxOutRef) -> [(AssetClass, TxOutRef)]
        assetClasses (TxOut{txOutValue}, ref) =
          fmap (\(c, t, _) -> (AssetClass (c, t), ref))
               -- We don't store the 'AssetClass' when it is the Ada currency.
               $ filter (\(c, t, _) -> not $ Ada.adaSymbol == c && Ada.adaToken == t)
               $ flattenValue txOutValue
        fromMap
            :: (BeamableSqlite t, HasDbType (k, v), DbType (k, v) ~ t Identity)
            => Lens' ChainIndexTx (Map.Map k v)
            -> InsertRows (TableEntity t)
        fromMap l = fromPairs (Map.toList . view l)
        fromPairs
            :: (BeamableSqlite t, HasDbType (k, v), DbType (k, v) ~ t Identity)
            => (ChainIndexTx -> [(k, v)])
            -> InsertRows (TableEntity t)
        fromPairs l = InsertRows . fmap toDbValue . l $ tx


diagnostics ::
    ( Member BeamEffect effs
    , Member (State ChainIndexState) effs
    ) => Eff effs Diagnostics
diagnostics = do
    numScripts <- selectOne . select $ aggregate_ (const countAll_) (all_ (scriptRows db))
    numAddresses <- selectOne . select $ aggregate_ (const countAll_) $ nub_ $ _addressRowCred <$> all_ (addressRows db)
    numAssetClasses <- selectOne . select $ aggregate_ (const countAll_) $ nub_ $ _assetClassRowAssetClass <$> all_ (assetClassRows db)
    TxUtxoBalance outputs inputs <- UtxoState._usTxUtxoData . UtxoState.utxoState <$> get @ChainIndexState

    pure $ Diagnostics
        { numScripts         = fromMaybe (-1) numScripts
        , numAddresses       = fromMaybe (-1) numAddresses
        , numAssetClasses    = fromMaybe (-1) numAssetClasses
        , numUnspentOutputs  = length outputs
        , numUnmatchedInputs = length inputs
        }<|MERGE_RESOLUTION|>--- conflicted
+++ resolved
@@ -173,10 +173,6 @@
                 v <- maybe (Left vh) Right <$> getScriptFromHash vh
                 d <- maybe (Left dh) Right <$> getDatumFromHash dh
                 pure $ Just $ ScriptChainIndexTxOut txOutAddress v d txOutValue
-<<<<<<< HEAD
-
-=======
->>>>>>> 922b282d
 
 getUtxoSetAtAddress
   :: forall effs.
