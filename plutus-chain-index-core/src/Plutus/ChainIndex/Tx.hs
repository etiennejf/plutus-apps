{-# LANGUAGE DataKinds           #-}
{-# LANGUAGE DeriveAnyClass      #-}
{-# LANGUAGE DeriveGeneric       #-}
{-# LANGUAGE DerivingVia         #-}
{-# LANGUAGE FlexibleInstances   #-}
{-# LANGUAGE GADTs               #-}
{-# LANGUAGE KindSignatures      #-}
{-# LANGUAGE LambdaCase          #-}
{-# LANGUAGE NamedFieldPuns      #-}
{-# LANGUAGE OverloadedStrings   #-}
{-# LANGUAGE PolyKinds           #-}
{-# LANGUAGE RankNTypes          #-}
{-# LANGUAGE RecordWildCards     #-}
{-# LANGUAGE ScopedTypeVariables #-}
{-# LANGUAGE TemplateHaskell     #-}
{-# LANGUAGE TupleSections       #-}

{-# OPTIONS_GHC -Wno-orphans #-}

{-| The chain index' version of a transaction
-}
module Plutus.ChainIndex.Tx(
    ChainIndexTx(..)
    , ChainIndexTxOutputs(..)
    , fromOnChainTx
    , txOutRefs
    , txOutsWithRef
    , txOutRefMap
    , txOutRefMapForAddr
    , ChainIndexTxOut(..)
    , fromTxOut
    , ReferenceScript(..)
    , fromCardanoTxOutRefScript
    , Address(..)
    , OutputDatum(..)
    , Value(..)
    -- ** Lenses
    , citxTxId
    , citxInputs
    , citxOutputs
    , citxValidRange
    , citxData
    , citxRedeemers
    , citxScripts
    , citxCardanoTx
    , _InvalidTx
    , _ValidTx
    ) where

<<<<<<< HEAD
import Cardano.Api (NetworkId, txOutValueToValue)
import Cardano.Api qualified as C
import Cardano.Api.Shelley qualified as C
import Codec.Serialise.Class (Serialise (decode, encode))
import Codec.Serialise.Decoding (decodeListLen, decodeWord)
import Codec.Serialise.Encoding (encodeListLen, encodeWord)
import Control.Lens (makeLenses, makePrisms)
import Data.Aeson (FromJSON (parseJSON), ToJSON (toJSON), object, (.!=), (.:), (.:?), (.=))
import Data.Aeson qualified as Aeson
import Data.Aeson.KeyMap qualified as Aeson
=======
>>>>>>> 13e7b668
import Data.Map (Map)
import Data.Map qualified as Map
import Data.Set (Set)
import Data.Set qualified as Set
import Data.Tuple (swap)
<<<<<<< HEAD
import GHC.Generics (Generic)
import Ledger (OnChainTx (..), SlotRange, SomeCardanoApiTx, Tx (..), txId)
import Ledger.Tx.CardanoAPI (FromCardanoError, fromCardanoAddress, fromCardanoTxOutDatum, fromCardanoValue,
                             toCardanoTxOutBabbage, toCardanoTxOutDatumHashBabbage)
import Plutus.Script.Utils.V1.Scripts (datumHash, mintingPolicyHash, redeemerHash, validatorHash)
import Plutus.V1.Ledger.Api (Datum, DatumHash, MintingPolicy (getMintingPolicy), MintingPolicyHash (MintingPolicyHash),
                             Redeemer, RedeemerHash, Script, TxId, TxOutRef (TxOutRef), Validator (getValidator),
                             ValidatorHash (ValidatorHash))
import Plutus.V1.Ledger.Scripts (ScriptHash (ScriptHash))
import Plutus.V1.Ledger.Tx (TxIn (txInType), TxInType (ConsumeScriptAddress))
import Plutus.V2.Ledger.Api (Address (..), OutputDatum (..), Value (..))
import Prettyprinter

instance Serialise C.ScriptInAnyLang where
    encode (C.ScriptInAnyLang lang script) =
        let
            -- Since lang is a GADT we have to encode the script in all branches
            other = case lang of
                C.SimpleScriptLanguage C.SimpleScriptV1 -> encodeWord 0 <> encode (C.serialiseToCBOR script)
                C.SimpleScriptLanguage C.SimpleScriptV2 -> encodeWord 1 <> encode (C.serialiseToCBOR script)
                C.PlutusScriptLanguage C.PlutusScriptV1 -> encodeWord 2 <> encode (C.serialiseToCBOR script)
                C.PlutusScriptLanguage C.PlutusScriptV2 -> encodeWord 3 <> encode (C.serialiseToCBOR script)
        in encodeListLen 2 <> other
    decode = do
        len <- decodeListLen
        langWord <- decodeWord
        script <- decode
        case (len, langWord) of
            (2, 0) -> do
                let decoded = either (error "Failed to deserialise AsSimpleScriptV1 from CBOR ") id (C.deserialiseFromCBOR (C.AsScript C.AsSimpleScriptV1) script)
                pure $ C.ScriptInAnyLang (C.SimpleScriptLanguage C.SimpleScriptV1) decoded
            (2, 1) -> do
                let decoded = either (error "Failed to deserialise AsSimpleScriptV2 from CBOR ") id (C.deserialiseFromCBOR (C.AsScript C.AsSimpleScriptV2) script)
                pure $ C.ScriptInAnyLang (C.SimpleScriptLanguage C.SimpleScriptV2) decoded
            (2, 2) -> do
                let decoded = either (error "Failed to deserialise AsPlutusScriptV1 from CBOR ") id (C.deserialiseFromCBOR (C.AsScript C.AsPlutusScriptV1) script)
                pure $ C.ScriptInAnyLang (C.PlutusScriptLanguage C.PlutusScriptV1) decoded
            (2, 3) -> do
                let decoded = either (error "Failed to deserialise AsPlutusScriptV2 from CBOR ") id (C.deserialiseFromCBOR (C.AsScript C.AsPlutusScriptV2) script)
                pure $ C.ScriptInAnyLang (C.PlutusScriptLanguage C.PlutusScriptV2) decoded
            _ -> fail "Invalid ScriptInAnyLang encoding"

instance OpenApi.ToSchema C.ScriptInAnyLang where
    declareNamedSchema _ = pure $ OpenApi.NamedSchema (Just "ScriptInAnyLang") mempty

data ReferenceScript = ReferenceScriptNone | ReferenceScriptInAnyLang C.ScriptInAnyLang
  deriving (Eq, Show, Generic, Serialise, OpenApi.ToSchema)

instance ToJSON ReferenceScript where
  toJSON (ReferenceScriptInAnyLang s) = object ["referenceScript" .= s]
  toJSON ReferenceScriptNone          = Aeson.Null

instance FromJSON ReferenceScript where
  parseJSON = Aeson.withObject "ReferenceScript" $ \o ->
    case Aeson.lookup "referenceScript" o of
      Nothing        -> pure ReferenceScriptNone
      Just refScript -> ReferenceScriptInAnyLang <$> parseJSON refScript

fromCardanoTxOutRefScript :: C.ReferenceScript era -> ReferenceScript
fromCardanoTxOutRefScript = \case
    C.ReferenceScriptNone      -> ReferenceScriptNone
    C.ReferenceScript _ script -> ReferenceScriptInAnyLang script

data ChainIndexTxOut = ChainIndexTxOut
  { citoAddress   :: Address -- ^ We can't use AddressInAnyEra here because of missing FromJson instance for Byron era
  , citoValue     :: Value
  , citoDatum     :: OutputDatum
  , citoRefScript :: ReferenceScript
  } deriving (Eq, Show, Generic, Serialise, OpenApi.ToSchema)

instance ToJSON ChainIndexTxOut where
    toJSON ChainIndexTxOut{..} = object
        [ "address" .= toJSON citoAddress
        , "value" .= toJSON citoValue
        , "datum" .= toJSON citoDatum
        , "refScript" .= toJSON citoRefScript
        ]

instance FromJSON ChainIndexTxOut where
    parseJSON =
        Aeson.withObject "ChainIndexTxOut" $ \obj ->
            ChainIndexTxOut
                <$> obj .: "address"
                <*> obj .: "value"
                <*> obj .: "datum"
                <*> obj .:? "refScript" .!= ReferenceScriptNone

-- | List of outputs of a transaction. There are no outputs if the transaction
-- is invalid.
data ChainIndexTxOutputs =
    InvalidTx -- ^ The transaction is invalid so there is no outputs
  | ValidTx [ChainIndexTxOut]
  deriving (Show, Eq, Generic, ToJSON, FromJSON, Serialise, OpenApi.ToSchema)

makePrisms ''ChainIndexTxOutputs

data ChainIndexTx = ChainIndexTx {
    _citxTxId       :: TxId,
    -- ^ The id of this transaction.
    _citxInputs     :: Set TxIn,
    -- ^ The inputs to this transaction.
    _citxOutputs    :: ChainIndexTxOutputs,
    -- ^ The outputs of this transaction, ordered so they can be referenced by index.
    _citxValidRange :: !SlotRange,
    -- ^ The 'SlotRange' during which this transaction may be validated.
    _citxData       :: Map DatumHash Datum,
    -- ^ Datum objects recorded on this transaction.
    _citxRedeemers  :: Map RedeemerHash Redeemer,
    -- ^ Redeemers of the minting scripts.
    _citxScripts    :: Map ScriptHash Script,
    -- ^ The scripts (validator, stake validator or minting) part of cardano tx.
    _citxCardanoTx  :: Maybe SomeCardanoApiTx
    -- ^ The full Cardano API tx which was used to populate the rest of the
    -- 'ChainIndexTx' fields. Useful because 'ChainIndexTx' doesn't have all the
    -- details of the tx, so we keep it as a safety net. Might be Nothing if we
    -- are in the emulator.
    } deriving (Show, Eq, Generic, ToJSON, FromJSON, Serialise, OpenApi.ToSchema)

makeLenses ''ChainIndexTx

instance Pretty ChainIndexTx where
    pretty ChainIndexTx{_citxTxId, _citxInputs, _citxOutputs = ValidTx outputs, _citxValidRange, _citxData, _citxRedeemers, _citxScripts} =
        let lines' =
                [ hang 2 (vsep ("inputs:" : fmap pretty (Set.toList _citxInputs)))
                , hang 2 (vsep ("outputs:" : fmap viaShow outputs))
                , hang 2 (vsep ("scripts hashes:": fmap (pretty . fst) (Map.toList _citxScripts)))
                , "validity range:" <+> viaShow _citxValidRange
                , hang 2 (vsep ("data:": fmap (pretty . snd) (Map.toList _citxData) ))
                , hang 2 (vsep ("redeemers:": fmap (pretty . snd) (Map.toList _citxRedeemers) ))
                ]
        in nest 2 $ vsep ["Valid tx" <+> pretty _citxTxId <> colon, braces (vsep lines')]
    pretty ChainIndexTx{_citxTxId, _citxInputs, _citxOutputs = InvalidTx, _citxValidRange, _citxData, _citxRedeemers, _citxScripts} =
        let lines' =
                [ hang 2 (vsep ("inputs:" : fmap pretty (Set.toList _citxInputs)))
                , hang 2 (vsep ["no outputs:"])
                , hang 2 (vsep ("scripts hashes:": fmap (pretty . fst) (Map.toList _citxScripts)))
                , "validity range:" <+> viaShow _citxValidRange
                , hang 2 (vsep ("data:": fmap (pretty . snd) (Map.toList _citxData) ))
                , hang 2 (vsep ("redeemers:": fmap (pretty . snd) (Map.toList _citxRedeemers) ))
                ]
        in nest 2 $ vsep ["Invalid tx" <+> pretty _citxTxId <> colon, braces (vsep lines')]
=======
import Ledger (Address, OnChainTx (..), SomeCardanoApiTx (SomeTx), Tx (..), TxIn (..), TxInType (..),
               TxOut (txOutAddress), TxOutRef (..), onCardanoTx, txId)
import Plutus.Contract.CardanoAPI (fromCardanoTx, setValidity)
import Plutus.Script.Utils.V1.Scripts (datumHash, mintingPolicyHash, redeemerHash, validatorHash)
import Plutus.V1.Ledger.Scripts (Datum, DatumHash, MintingPolicy (getMintingPolicy),
                                 MintingPolicyHash (MintingPolicyHash), Redeemer (..), RedeemerHash, Script,
                                 ScriptHash (..), Validator (getValidator), ValidatorHash (ValidatorHash))

import Plutus.ChainIndex.Types
>>>>>>> 13e7b668

-- | Get tx output references from tx.
txOutRefs :: ChainIndexTx -> [TxOutRef]
txOutRefs ChainIndexTx { _citxTxId, _citxOutputs = ValidTx outputs } =
    map (\idx -> TxOutRef _citxTxId idx) [0 .. fromIntegral $ length outputs - 1]
txOutRefs ChainIndexTx{_citxOutputs = InvalidTx} = []

-- | Get tx output references and tx outputs from tx.
txOutsWithRef :: ChainIndexTx -> [(ChainIndexTxOut, TxOutRef)]
txOutsWithRef tx@ChainIndexTx { _citxOutputs = ValidTx outputs } = zip outputs $ txOutRefs tx
txOutsWithRef ChainIndexTx { _citxOutputs = InvalidTx }          = []

-- | Get 'Map' of tx outputs references to tx.
txOutRefMap :: ChainIndexTx -> Map TxOutRef (ChainIndexTxOut, ChainIndexTx)
txOutRefMap tx =
    fmap (, tx) $ Map.fromList $ fmap swap $ txOutsWithRef tx

-- | Get 'Map' of tx outputs from tx for a specific address.
txOutRefMapForAddr :: Address -> ChainIndexTx -> Map TxOutRef (ChainIndexTxOut, ChainIndexTx)
txOutRefMapForAddr addr tx =
    Map.filter ((==) addr . citoAddress . fst) $ txOutRefMap tx

fromTxOut :: C.TxOut C.CtxTx era -> Either FromCardanoError ChainIndexTxOut
fromTxOut (C.TxOut addr val datum refScript) =
    ChainIndexTxOut
        <$> fromCardanoAddress addr
        <*> (pure $ fromCardanoValue $ txOutValueToValue val)
        <*> (pure $ fromCardanoTxOutDatum datum)
        <*> (pure $ fromCardanoTxOutRefScript refScript)

-- | Convert a 'OnChainTx' to a 'ChainIndexTx'. An invalid 'OnChainTx' will not
-- produce any 'ChainIndexTx' outputs and the collateral inputs of the
-- 'OnChainTx' will be the inputs of the 'ChainIndexTx'.
<<<<<<< HEAD
fromOnChainTx :: NetworkId -> OnChainTx -> ChainIndexTx
fromOnChainTx networkId = \case
    Valid tx@Tx{txInputs, txOutputs, txValidRange, txData, txMintScripts} ->
        let (validatorHashes, otherDataHashes, redeemers) = validators txInputs in
        ChainIndexTx
            { _citxTxId = txId tx
            , _citxInputs = txInputs
            , _citxOutputs = case traverse (toCardanoTxOutBabbage networkId toCardanoTxOutDatumHashBabbage) txOutputs of
                Right txs -> either (const InvalidTx) ValidTx $ traverse fromTxOut txs
                Left _    -> InvalidTx
            , _citxValidRange = txValidRange
            , _citxData = txData <> otherDataHashes
            , _citxRedeemers = redeemers
            , _citxScripts = mintingPolicies txMintScripts <> validatorHashes
            , _citxCardanoTx = Nothing
            }
    Invalid tx@Tx{txCollateral, txValidRange, txData, txInputs, txMintScripts} ->
        let (validatorHashes, otherDataHashes, redeemers) = validators txInputs in
        ChainIndexTx
            { _citxTxId = txId tx
            , _citxInputs = txCollateral
            , _citxOutputs = InvalidTx
            , _citxValidRange = txValidRange
            , _citxData = txData <> otherDataHashes
            , _citxRedeemers = redeemers
            , _citxScripts = mintingPolicies txMintScripts <> validatorHashes
            , _citxCardanoTx = Nothing
            }
=======
fromOnChainTx :: OnChainTx -> ChainIndexTx
fromOnChainTx = \case
    Valid ctx ->
        onCardanoTx
            (\tx@Tx{txInputs, txOutputs, txValidRange, txData, txMintScripts} ->
                let (validatorHashes, otherDataHashes, redeemers) = validators txInputs in
                ChainIndexTx
                    { _citxTxId = txId tx
                    , _citxInputs = txInputs
                    , _citxOutputs = ValidTx txOutputs
                    , _citxValidRange = txValidRange
                    , _citxData = txData <> otherDataHashes
                    , _citxRedeemers = redeemers
                    , _citxScripts = mintingPolicies txMintScripts <> validatorHashes
                    , _citxCardanoTx = Nothing
                    })
            (fromOnChainCardanoTx True)
            ctx
    Invalid ctx ->
        onCardanoTx
            (\tx@Tx{txCollateral, txValidRange, txData, txInputs, txMintScripts} ->
                let (validatorHashes, otherDataHashes, redeemers) = validators txInputs in
                ChainIndexTx
                    { _citxTxId = txId tx
                    , _citxInputs = txCollateral
                    , _citxOutputs = InvalidTx
                    , _citxValidRange = txValidRange
                    , _citxData = txData <> otherDataHashes
                    , _citxRedeemers = redeemers
                    , _citxScripts = mintingPolicies txMintScripts <> validatorHashes
                    , _citxCardanoTx = Nothing
                    })
            (fromOnChainCardanoTx False)
            ctx

-- Cardano api transactions store validity internally. Our emulated blockchain stores validity outside of the transactions,
-- so we need to make sure these match up. Once we only have cardano api txs this can be removed.
fromOnChainCardanoTx :: Bool -> SomeCardanoApiTx -> ChainIndexTx
fromOnChainCardanoTx validity (SomeTx tx era) =
    either (error . ("Plutus.ChainIndex.Tx.fromOnChainCardanoTx: " ++) . show) id $ fromCardanoTx era $ setValidity validity tx
>>>>>>> 13e7b668

mintingPolicies :: Set MintingPolicy -> Map ScriptHash Script
mintingPolicies = Map.fromList . fmap withHash . Set.toList
  where
    withHash mp = let (MintingPolicyHash mph) = mintingPolicyHash mp
                   in (ScriptHash mph, getMintingPolicy mp)

validators :: Set TxIn -> (Map ScriptHash Script, Map DatumHash Datum, Map RedeemerHash Redeemer)
validators = foldMap (maybe mempty withHash . txInType) . Set.toList
  where
    withHash (ConsumeScriptAddress val red dat) =
      let (ValidatorHash vh) = validatorHash val
       in ( Map.singleton (ScriptHash vh) (getValidator val)
          , Map.singleton (datumHash dat) dat
          , Map.singleton (redeemerHash red) red
          )
    withHash _ = mempty<|MERGE_RESOLUTION|>--- conflicted
+++ resolved
@@ -1,22 +1,14 @@
 {-# LANGUAGE DataKinds           #-}
-{-# LANGUAGE DeriveAnyClass      #-}
-{-# LANGUAGE DeriveGeneric       #-}
 {-# LANGUAGE DerivingVia         #-}
 {-# LANGUAGE FlexibleInstances   #-}
 {-# LANGUAGE GADTs               #-}
-{-# LANGUAGE KindSignatures      #-}
 {-# LANGUAGE LambdaCase          #-}
 {-# LANGUAGE NamedFieldPuns      #-}
 {-# LANGUAGE OverloadedStrings   #-}
 {-# LANGUAGE PolyKinds           #-}
 {-# LANGUAGE RankNTypes          #-}
-{-# LANGUAGE RecordWildCards     #-}
 {-# LANGUAGE ScopedTypeVariables #-}
-{-# LANGUAGE TemplateHaskell     #-}
 {-# LANGUAGE TupleSections       #-}
-
-{-# OPTIONS_GHC -Wno-orphans #-}
-
 {-| The chain index' version of a transaction
 -}
 module Plutus.ChainIndex.Tx(
@@ -28,9 +20,7 @@
     , txOutRefMap
     , txOutRefMapForAddr
     , ChainIndexTxOut(..)
-    , fromTxOut
     , ReferenceScript(..)
-    , fromCardanoTxOutRefScript
     , Address(..)
     , OutputDatum(..)
     , Value(..)
@@ -47,177 +37,22 @@
     , _ValidTx
     ) where
 
-<<<<<<< HEAD
-import Cardano.Api (NetworkId, txOutValueToValue)
-import Cardano.Api qualified as C
-import Cardano.Api.Shelley qualified as C
-import Codec.Serialise.Class (Serialise (decode, encode))
-import Codec.Serialise.Decoding (decodeListLen, decodeWord)
-import Codec.Serialise.Encoding (encodeListLen, encodeWord)
-import Control.Lens (makeLenses, makePrisms)
-import Data.Aeson (FromJSON (parseJSON), ToJSON (toJSON), object, (.!=), (.:), (.:?), (.=))
-import Data.Aeson qualified as Aeson
-import Data.Aeson.KeyMap qualified as Aeson
-=======
->>>>>>> 13e7b668
+import Cardano.Api (NetworkId)
 import Data.Map (Map)
 import Data.Map qualified as Map
 import Data.Set (Set)
 import Data.Set qualified as Set
 import Data.Tuple (swap)
-<<<<<<< HEAD
-import GHC.Generics (Generic)
-import Ledger (OnChainTx (..), SlotRange, SomeCardanoApiTx, Tx (..), txId)
-import Ledger.Tx.CardanoAPI (FromCardanoError, fromCardanoAddress, fromCardanoTxOutDatum, fromCardanoValue,
-                             toCardanoTxOutBabbage, toCardanoTxOutDatumHashBabbage)
+import Ledger (OnChainTx (..), SomeCardanoApiTx (SomeTx), Tx (..), TxIn (..), TxInType (..), TxOutRef (..), onCardanoTx,
+               txId)
+import Ledger.Tx.CardanoAPI (toCardanoTxOutBabbage, toCardanoTxOutDatumHashBabbage)
+import Plutus.ChainIndex.Types
+import Plutus.Contract.CardanoAPI (fromCardanoTx, fromCardanoTxOut, setValidity)
 import Plutus.Script.Utils.V1.Scripts (datumHash, mintingPolicyHash, redeemerHash, validatorHash)
 import Plutus.V1.Ledger.Api (Datum, DatumHash, MintingPolicy (getMintingPolicy), MintingPolicyHash (MintingPolicyHash),
-                             Redeemer, RedeemerHash, Script, TxId, TxOutRef (TxOutRef), Validator (getValidator),
-                             ValidatorHash (ValidatorHash))
+                             Redeemer, RedeemerHash, Script, Validator (getValidator), ValidatorHash (ValidatorHash))
 import Plutus.V1.Ledger.Scripts (ScriptHash (ScriptHash))
-import Plutus.V1.Ledger.Tx (TxIn (txInType), TxInType (ConsumeScriptAddress))
 import Plutus.V2.Ledger.Api (Address (..), OutputDatum (..), Value (..))
-import Prettyprinter
-
-instance Serialise C.ScriptInAnyLang where
-    encode (C.ScriptInAnyLang lang script) =
-        let
-            -- Since lang is a GADT we have to encode the script in all branches
-            other = case lang of
-                C.SimpleScriptLanguage C.SimpleScriptV1 -> encodeWord 0 <> encode (C.serialiseToCBOR script)
-                C.SimpleScriptLanguage C.SimpleScriptV2 -> encodeWord 1 <> encode (C.serialiseToCBOR script)
-                C.PlutusScriptLanguage C.PlutusScriptV1 -> encodeWord 2 <> encode (C.serialiseToCBOR script)
-                C.PlutusScriptLanguage C.PlutusScriptV2 -> encodeWord 3 <> encode (C.serialiseToCBOR script)
-        in encodeListLen 2 <> other
-    decode = do
-        len <- decodeListLen
-        langWord <- decodeWord
-        script <- decode
-        case (len, langWord) of
-            (2, 0) -> do
-                let decoded = either (error "Failed to deserialise AsSimpleScriptV1 from CBOR ") id (C.deserialiseFromCBOR (C.AsScript C.AsSimpleScriptV1) script)
-                pure $ C.ScriptInAnyLang (C.SimpleScriptLanguage C.SimpleScriptV1) decoded
-            (2, 1) -> do
-                let decoded = either (error "Failed to deserialise AsSimpleScriptV2 from CBOR ") id (C.deserialiseFromCBOR (C.AsScript C.AsSimpleScriptV2) script)
-                pure $ C.ScriptInAnyLang (C.SimpleScriptLanguage C.SimpleScriptV2) decoded
-            (2, 2) -> do
-                let decoded = either (error "Failed to deserialise AsPlutusScriptV1 from CBOR ") id (C.deserialiseFromCBOR (C.AsScript C.AsPlutusScriptV1) script)
-                pure $ C.ScriptInAnyLang (C.PlutusScriptLanguage C.PlutusScriptV1) decoded
-            (2, 3) -> do
-                let decoded = either (error "Failed to deserialise AsPlutusScriptV2 from CBOR ") id (C.deserialiseFromCBOR (C.AsScript C.AsPlutusScriptV2) script)
-                pure $ C.ScriptInAnyLang (C.PlutusScriptLanguage C.PlutusScriptV2) decoded
-            _ -> fail "Invalid ScriptInAnyLang encoding"
-
-instance OpenApi.ToSchema C.ScriptInAnyLang where
-    declareNamedSchema _ = pure $ OpenApi.NamedSchema (Just "ScriptInAnyLang") mempty
-
-data ReferenceScript = ReferenceScriptNone | ReferenceScriptInAnyLang C.ScriptInAnyLang
-  deriving (Eq, Show, Generic, Serialise, OpenApi.ToSchema)
-
-instance ToJSON ReferenceScript where
-  toJSON (ReferenceScriptInAnyLang s) = object ["referenceScript" .= s]
-  toJSON ReferenceScriptNone          = Aeson.Null
-
-instance FromJSON ReferenceScript where
-  parseJSON = Aeson.withObject "ReferenceScript" $ \o ->
-    case Aeson.lookup "referenceScript" o of
-      Nothing        -> pure ReferenceScriptNone
-      Just refScript -> ReferenceScriptInAnyLang <$> parseJSON refScript
-
-fromCardanoTxOutRefScript :: C.ReferenceScript era -> ReferenceScript
-fromCardanoTxOutRefScript = \case
-    C.ReferenceScriptNone      -> ReferenceScriptNone
-    C.ReferenceScript _ script -> ReferenceScriptInAnyLang script
-
-data ChainIndexTxOut = ChainIndexTxOut
-  { citoAddress   :: Address -- ^ We can't use AddressInAnyEra here because of missing FromJson instance for Byron era
-  , citoValue     :: Value
-  , citoDatum     :: OutputDatum
-  , citoRefScript :: ReferenceScript
-  } deriving (Eq, Show, Generic, Serialise, OpenApi.ToSchema)
-
-instance ToJSON ChainIndexTxOut where
-    toJSON ChainIndexTxOut{..} = object
-        [ "address" .= toJSON citoAddress
-        , "value" .= toJSON citoValue
-        , "datum" .= toJSON citoDatum
-        , "refScript" .= toJSON citoRefScript
-        ]
-
-instance FromJSON ChainIndexTxOut where
-    parseJSON =
-        Aeson.withObject "ChainIndexTxOut" $ \obj ->
-            ChainIndexTxOut
-                <$> obj .: "address"
-                <*> obj .: "value"
-                <*> obj .: "datum"
-                <*> obj .:? "refScript" .!= ReferenceScriptNone
-
--- | List of outputs of a transaction. There are no outputs if the transaction
--- is invalid.
-data ChainIndexTxOutputs =
-    InvalidTx -- ^ The transaction is invalid so there is no outputs
-  | ValidTx [ChainIndexTxOut]
-  deriving (Show, Eq, Generic, ToJSON, FromJSON, Serialise, OpenApi.ToSchema)
-
-makePrisms ''ChainIndexTxOutputs
-
-data ChainIndexTx = ChainIndexTx {
-    _citxTxId       :: TxId,
-    -- ^ The id of this transaction.
-    _citxInputs     :: Set TxIn,
-    -- ^ The inputs to this transaction.
-    _citxOutputs    :: ChainIndexTxOutputs,
-    -- ^ The outputs of this transaction, ordered so they can be referenced by index.
-    _citxValidRange :: !SlotRange,
-    -- ^ The 'SlotRange' during which this transaction may be validated.
-    _citxData       :: Map DatumHash Datum,
-    -- ^ Datum objects recorded on this transaction.
-    _citxRedeemers  :: Map RedeemerHash Redeemer,
-    -- ^ Redeemers of the minting scripts.
-    _citxScripts    :: Map ScriptHash Script,
-    -- ^ The scripts (validator, stake validator or minting) part of cardano tx.
-    _citxCardanoTx  :: Maybe SomeCardanoApiTx
-    -- ^ The full Cardano API tx which was used to populate the rest of the
-    -- 'ChainIndexTx' fields. Useful because 'ChainIndexTx' doesn't have all the
-    -- details of the tx, so we keep it as a safety net. Might be Nothing if we
-    -- are in the emulator.
-    } deriving (Show, Eq, Generic, ToJSON, FromJSON, Serialise, OpenApi.ToSchema)
-
-makeLenses ''ChainIndexTx
-
-instance Pretty ChainIndexTx where
-    pretty ChainIndexTx{_citxTxId, _citxInputs, _citxOutputs = ValidTx outputs, _citxValidRange, _citxData, _citxRedeemers, _citxScripts} =
-        let lines' =
-                [ hang 2 (vsep ("inputs:" : fmap pretty (Set.toList _citxInputs)))
-                , hang 2 (vsep ("outputs:" : fmap viaShow outputs))
-                , hang 2 (vsep ("scripts hashes:": fmap (pretty . fst) (Map.toList _citxScripts)))
-                , "validity range:" <+> viaShow _citxValidRange
-                , hang 2 (vsep ("data:": fmap (pretty . snd) (Map.toList _citxData) ))
-                , hang 2 (vsep ("redeemers:": fmap (pretty . snd) (Map.toList _citxRedeemers) ))
-                ]
-        in nest 2 $ vsep ["Valid tx" <+> pretty _citxTxId <> colon, braces (vsep lines')]
-    pretty ChainIndexTx{_citxTxId, _citxInputs, _citxOutputs = InvalidTx, _citxValidRange, _citxData, _citxRedeemers, _citxScripts} =
-        let lines' =
-                [ hang 2 (vsep ("inputs:" : fmap pretty (Set.toList _citxInputs)))
-                , hang 2 (vsep ["no outputs:"])
-                , hang 2 (vsep ("scripts hashes:": fmap (pretty . fst) (Map.toList _citxScripts)))
-                , "validity range:" <+> viaShow _citxValidRange
-                , hang 2 (vsep ("data:": fmap (pretty . snd) (Map.toList _citxData) ))
-                , hang 2 (vsep ("redeemers:": fmap (pretty . snd) (Map.toList _citxRedeemers) ))
-                ]
-        in nest 2 $ vsep ["Invalid tx" <+> pretty _citxTxId <> colon, braces (vsep lines')]
-=======
-import Ledger (Address, OnChainTx (..), SomeCardanoApiTx (SomeTx), Tx (..), TxIn (..), TxInType (..),
-               TxOut (txOutAddress), TxOutRef (..), onCardanoTx, txId)
-import Plutus.Contract.CardanoAPI (fromCardanoTx, setValidity)
-import Plutus.Script.Utils.V1.Scripts (datumHash, mintingPolicyHash, redeemerHash, validatorHash)
-import Plutus.V1.Ledger.Scripts (Datum, DatumHash, MintingPolicy (getMintingPolicy),
-                                 MintingPolicyHash (MintingPolicyHash), Redeemer (..), RedeemerHash, Script,
-                                 ScriptHash (..), Validator (getValidator), ValidatorHash (ValidatorHash))
-
-import Plutus.ChainIndex.Types
->>>>>>> 13e7b668
 
 -- | Get tx output references from tx.
 txOutRefs :: ChainIndexTx -> [TxOutRef]
@@ -240,49 +75,11 @@
 txOutRefMapForAddr addr tx =
     Map.filter ((==) addr . citoAddress . fst) $ txOutRefMap tx
 
-fromTxOut :: C.TxOut C.CtxTx era -> Either FromCardanoError ChainIndexTxOut
-fromTxOut (C.TxOut addr val datum refScript) =
-    ChainIndexTxOut
-        <$> fromCardanoAddress addr
-        <*> (pure $ fromCardanoValue $ txOutValueToValue val)
-        <*> (pure $ fromCardanoTxOutDatum datum)
-        <*> (pure $ fromCardanoTxOutRefScript refScript)
-
 -- | Convert a 'OnChainTx' to a 'ChainIndexTx'. An invalid 'OnChainTx' will not
 -- produce any 'ChainIndexTx' outputs and the collateral inputs of the
 -- 'OnChainTx' will be the inputs of the 'ChainIndexTx'.
-<<<<<<< HEAD
 fromOnChainTx :: NetworkId -> OnChainTx -> ChainIndexTx
 fromOnChainTx networkId = \case
-    Valid tx@Tx{txInputs, txOutputs, txValidRange, txData, txMintScripts} ->
-        let (validatorHashes, otherDataHashes, redeemers) = validators txInputs in
-        ChainIndexTx
-            { _citxTxId = txId tx
-            , _citxInputs = txInputs
-            , _citxOutputs = case traverse (toCardanoTxOutBabbage networkId toCardanoTxOutDatumHashBabbage) txOutputs of
-                Right txs -> either (const InvalidTx) ValidTx $ traverse fromTxOut txs
-                Left _    -> InvalidTx
-            , _citxValidRange = txValidRange
-            , _citxData = txData <> otherDataHashes
-            , _citxRedeemers = redeemers
-            , _citxScripts = mintingPolicies txMintScripts <> validatorHashes
-            , _citxCardanoTx = Nothing
-            }
-    Invalid tx@Tx{txCollateral, txValidRange, txData, txInputs, txMintScripts} ->
-        let (validatorHashes, otherDataHashes, redeemers) = validators txInputs in
-        ChainIndexTx
-            { _citxTxId = txId tx
-            , _citxInputs = txCollateral
-            , _citxOutputs = InvalidTx
-            , _citxValidRange = txValidRange
-            , _citxData = txData <> otherDataHashes
-            , _citxRedeemers = redeemers
-            , _citxScripts = mintingPolicies txMintScripts <> validatorHashes
-            , _citxCardanoTx = Nothing
-            }
-=======
-fromOnChainTx :: OnChainTx -> ChainIndexTx
-fromOnChainTx = \case
     Valid ctx ->
         onCardanoTx
             (\tx@Tx{txInputs, txOutputs, txValidRange, txData, txMintScripts} ->
@@ -290,7 +87,9 @@
                 ChainIndexTx
                     { _citxTxId = txId tx
                     , _citxInputs = txInputs
-                    , _citxOutputs = ValidTx txOutputs
+                    , _citxOutputs = case traverse (toCardanoTxOutBabbage networkId toCardanoTxOutDatumHashBabbage) txOutputs of
+                        Right txs -> either (const InvalidTx) ValidTx $ traverse fromCardanoTxOut txs
+                        Left _    -> InvalidTx
                     , _citxValidRange = txValidRange
                     , _citxData = txData <> otherDataHashes
                     , _citxRedeemers = redeemers
@@ -321,7 +120,6 @@
 fromOnChainCardanoTx :: Bool -> SomeCardanoApiTx -> ChainIndexTx
 fromOnChainCardanoTx validity (SomeTx tx era) =
     either (error . ("Plutus.ChainIndex.Tx.fromOnChainCardanoTx: " ++) . show) id $ fromCardanoTx era $ setValidity validity tx
->>>>>>> 13e7b668
 
 mintingPolicies :: Set MintingPolicy -> Map ScriptHash Script
 mintingPolicies = Map.fromList . fmap withHash . Set.toList
