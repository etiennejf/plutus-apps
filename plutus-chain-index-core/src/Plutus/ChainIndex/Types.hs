--- conflicted
+++ resolved
@@ -1,15 +1,23 @@
 {-# LANGUAGE DeriveAnyClass    #-}
 {-# LANGUAGE DerivingVia       #-}
+{-# LANGUAGE GADTs             #-}
+{-# LANGUAGE LambdaCase        #-}
 {-# LANGUAGE NamedFieldPuns    #-}
 {-# LANGUAGE OverloadedStrings #-}
+{-# LANGUAGE RecordWildCards   #-}
 {-# LANGUAGE Strict            #-}
 {-# LANGUAGE TemplateHaskell   #-}
 {-# LANGUAGE TypeApplications  #-}
+
+{-# OPTIONS_GHC -Wno-orphans #-}
+
 {-| Misc. types used in this package
 -}
 module Plutus.ChainIndex.Types(
     ChainIndexTx(..)
     , ChainIndexTxOutputs(..)
+    , ChainIndexTxOut(..)
+    , ReferenceScript(..)
     , BlockId(..)
     , blockId
     , Tip(..)
@@ -52,12 +60,18 @@
     , _ValidTx
     ) where
 
+import Cardano.Api qualified as C
 import Codec.Serialise (Serialise)
 import Codec.Serialise qualified as CBOR
+import Codec.Serialise.Class (Serialise (decode, encode))
+import Codec.Serialise.Decoding (decodeListLen, decodeWord)
+import Codec.Serialise.Encoding (encodeListLen, encodeWord)
 import Control.Lens (makeLenses, makePrisms)
 import Control.Monad (void)
 import Crypto.Hash (SHA256, hash)
-import Data.Aeson (FromJSON, ToJSON)
+import Data.Aeson (FromJSON (parseJSON), ToJSON (toJSON), object, (.!=), (.:), (.:?), (.=))
+import Data.Aeson qualified as Aeson
+import Data.Aeson.KeyMap qualified as Aeson
 import Data.ByteArray qualified as BA
 import Data.ByteString.Lazy qualified as BSL
 import Data.Default (Default (..))
@@ -70,26 +84,95 @@
 import Data.Set qualified as Set
 import Data.Word (Word64)
 import GHC.Generics (Generic)
-import Ledger (SlotRange, SomeCardanoApiTx, TxIn, TxOut, TxOutRef (..))
+import Ledger (Address, SlotRange, SomeCardanoApiTx, TxIn (..), TxOutRef (..))
 import Ledger.Blockchain (BlockId (..))
 import Ledger.Blockchain qualified as Ledger
 import Ledger.Slot (Slot)
-<<<<<<< HEAD
 import Ledger.Tx (TxId)
-import Plutus.ChainIndex.Tx (ChainIndexTxOut)
-=======
-import Ledger.TxId (TxId)
 import Plutus.V1.Ledger.Scripts (Datum, DatumHash, Redeemer, RedeemerHash, Script, ScriptHash)
->>>>>>> 13e7b668
+import Plutus.V2.Ledger.Api (OutputDatum (..), Value (..))
 import PlutusTx.Lattice (MeetSemiLattice (..))
 import Prettyprinter
 import Prettyprinter.Extras (PrettyShow (..))
+
+data ReferenceScript = ReferenceScriptNone | ReferenceScriptInAnyLang C.ScriptInAnyLang
+  deriving (Eq, Show, Generic, Serialise, OpenApi.ToSchema)
+
+instance ToJSON ReferenceScript where
+  toJSON (ReferenceScriptInAnyLang s) = object ["referenceScript" .= s]
+  toJSON ReferenceScriptNone          = Aeson.Null
+
+instance FromJSON ReferenceScript where
+  parseJSON = Aeson.withObject "ReferenceScript" $ \o ->
+    case Aeson.lookup "referenceScript" o of
+      Nothing        -> pure ReferenceScriptNone
+      Just refScript -> ReferenceScriptInAnyLang <$> parseJSON refScript
+
+instance Serialise C.ScriptInAnyLang where
+    encode (C.ScriptInAnyLang lang script) =
+        let
+            -- Since lang is a GADT we have to encode the script in all branches
+            other = case lang of
+                C.SimpleScriptLanguage C.SimpleScriptV1 -> encodeWord 0 <> encode (C.serialiseToCBOR script)
+                C.SimpleScriptLanguage C.SimpleScriptV2 -> encodeWord 1 <> encode (C.serialiseToCBOR script)
+                C.PlutusScriptLanguage C.PlutusScriptV1 -> encodeWord 2 <> encode (C.serialiseToCBOR script)
+                C.PlutusScriptLanguage C.PlutusScriptV2 -> encodeWord 3 <> encode (C.serialiseToCBOR script)
+        in encodeListLen 2 <> other
+    decode = do
+        len <- decodeListLen
+        langWord <- decodeWord
+        script <- decode
+        case (len, langWord) of
+            (2, 0) -> do
+                let decoded = either (error "Failed to deserialise AsSimpleScriptV1 from CBOR ") id (C.deserialiseFromCBOR (C.AsScript C.AsSimpleScriptV1) script)
+                pure $ C.ScriptInAnyLang (C.SimpleScriptLanguage C.SimpleScriptV1) decoded
+            (2, 1) -> do
+                let decoded = either (error "Failed to deserialise AsSimpleScriptV2 from CBOR ") id (C.deserialiseFromCBOR (C.AsScript C.AsSimpleScriptV2) script)
+                pure $ C.ScriptInAnyLang (C.SimpleScriptLanguage C.SimpleScriptV2) decoded
+            (2, 2) -> do
+                let decoded = either (error "Failed to deserialise AsPlutusScriptV1 from CBOR ") id (C.deserialiseFromCBOR (C.AsScript C.AsPlutusScriptV1) script)
+                pure $ C.ScriptInAnyLang (C.PlutusScriptLanguage C.PlutusScriptV1) decoded
+            (2, 3) -> do
+                let decoded = either (error "Failed to deserialise AsPlutusScriptV2 from CBOR ") id (C.deserialiseFromCBOR (C.AsScript C.AsPlutusScriptV2) script)
+                pure $ C.ScriptInAnyLang (C.PlutusScriptLanguage C.PlutusScriptV2) decoded
+            _ -> fail "Invalid ScriptInAnyLang encoding"
+
+instance OpenApi.ToSchema C.ScriptInAnyLang where
+    declareNamedSchema _ = pure $ OpenApi.NamedSchema (Just "ScriptInAnyLang") mempty
+
+data ChainIndexTxOut = ChainIndexTxOut
+  { citoAddress   :: Address -- ^ We can't use AddressInAnyEra here because of missing FromJson instance for Byron era
+  , citoValue     :: Value
+  , citoDatum     :: OutputDatum
+  , citoRefScript :: ReferenceScript
+  } deriving (Eq, Show, Generic, Serialise, OpenApi.ToSchema)
+
+instance ToJSON ChainIndexTxOut where
+    toJSON ChainIndexTxOut{..} = object
+        [ "address" .= toJSON citoAddress
+        , "value" .= toJSON citoValue
+        , "datum" .= toJSON citoDatum
+        , "refScript" .= toJSON citoRefScript
+        ]
+
+instance FromJSON ChainIndexTxOut where
+    parseJSON =
+        Aeson.withObject "ChainIndexTxOut" $ \obj ->
+            ChainIndexTxOut
+                <$> obj .: "address"
+                <*> obj .: "value"
+                <*> obj .: "datum"
+                <*> obj .:? "refScript" .!= ReferenceScriptNone
+
+instance Pretty ChainIndexTxOut where
+    pretty ChainIndexTxOut {citoAddress, citoValue} =
+        hang 2 $ vsep ["-" <+> pretty citoValue <+> "addressed to", pretty citoAddress]
 
 -- | List of outputs of a transaction. There are no outputs if the transaction
 -- is invalid.
 data ChainIndexTxOutputs =
     InvalidTx -- ^ The transaction is invalid so there is no outputs
-  | ValidTx [TxOut]
+  | ValidTx [ChainIndexTxOut]
   deriving (Show, Eq, Generic, ToJSON, FromJSON, Serialise, OpenApi.ToSchema)
 
 makePrisms ''ChainIndexTxOutputs
