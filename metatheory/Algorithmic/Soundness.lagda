\begin{code}
module Algorithmic.Soundness where

open import Type
open import Type.RenamingSubstitution
import Declarative as Dec
import Algorithmic as Alg
open import Type.BetaNormal
open import Type.Equality
open import Type.BetaNBE
open import Type.BetaNBE.Completeness
open import Type.BetaNBE.Soundness
open import Type.BetaNBE.Stability
open import Type.BetaNBE.RenamingSubstitution
open import Relation.Binary.PropositionalEquality
  renaming (subst to substEq) hiding ([_])

open import Function
\end{code}

\begin{code}
embCtx : ∀{Φ} → Alg.Ctx Φ → Dec.Ctx Φ
--embCtx∥ : ∀ Γ → Alg.∥ Γ ∥ ≡ Dec.∥ embCtx Γ ∥

embCtx Alg.∅       = Dec.∅
embCtx (Γ Alg.,⋆ K) = embCtx Γ Dec.,⋆ K
embCtx (Γ Alg., A)  = embCtx Γ Dec., embNf A
\end{code}


\begin{code}
lemT' : ∀{Γ Γ' J K}(A :  Γ ⊢Nf⋆ K)
 → (p : Γ ≡ Γ')
 → (q : Γ ,⋆ J ≡ Γ' ,⋆ J)
  → weaken (substEq (_⊢⋆ K) p (embNf A))
    ≡
    substEq (_⊢⋆ K) q (embNf (renameNf S A))
lemT' A refl refl = sym (rename-embNf S A)
\end{code}

\begin{code}
conv∋ : ∀ {Φ Γ K}{A : Φ ⊢⋆ K}{A' : Φ ⊢⋆ K}
 → A ≡ A' →
 (Γ Dec.∋ A) → Γ Dec.∋ A'
conv∋ refl α = α
\end{code}

\begin{code}
embVar : ∀{Φ Γ K}{A : Φ ⊢Nf⋆ K}
  → Γ Alg.∋ A
  → embCtx Γ Dec.∋ embNf A
embVar Alg.Z     = Dec.Z
embVar (Alg.S α) = Dec.S (embVar α)
embVar {Γ = Γ Alg.,⋆ K} (Alg.T {A = A} α) =
  conv∋ (sym (rename-embNf S A)) (Dec.T (embVar α))
\end{code}

\begin{code}
<<<<<<< HEAD
conv⊢ : ∀ {Φ Γ K}{A : Φ ⊢⋆ K}{A' : Φ ⊢⋆ K}
 → A ≡ A' →
 (Γ Dec.⊢ A) → Γ Dec.⊢ A'
conv⊢ refl α = α
\end{code}
=======
lemƛ' : ∀{Γ Γ'}(A B : Γ ⊢Nf⋆ *) →
      (p : Γ ≡ Γ') →
      substEq (_⊢⋆ *) p (embNf A ⇒ embNf B)
      ≡
      substEq (_⊢⋆ *) p (embNf A) ⇒ substEq (_⊢⋆ *) p (embNf B)
lemƛ' A B refl = refl
\end{code}

\begin{code}
lemΠ' :  ∀{Γ Γ' K }(p : Γ ≡ Γ')(q : Γ ,⋆ K ≡ Γ' ,⋆ K)(B : Γ ,⋆ K ⊢Nf⋆ *) →
  Π (substEq (_⊢⋆ *) q (embNf B)) ≡
  substEq (_⊢⋆ *) p (Π (embNf B))
lemΠ' refl refl B = refl
\end{code}

>>>>>>> 2064f49c
\begin{code}
lem[]'' : ∀{Γ K}(A : Γ ⊢Nf⋆ K)(B : Γ ,⋆ K ⊢Nf⋆ *) →
  embNf B [ embNf A ] ≡β embNf (B [ A ]Nf)
lem[]'' A B = substEq
  (embNf B [ embNf A ] ≡β_)
  (cong
    embNf
    (trans
      (trans
        (subst-eval (embNf B) idCR (subst-cons ` (embNf A)))
        (idext (λ { Z → idext idCR (embNf A)
                  ; (S α) → reflectCR (refl {x = ` α})}) (embNf B)))
      (sym (subst-eval (embNf B) idCR (embNf ∘ substNf-cons (ne ∘ `) A)))))
  (soundness (embNf B [ embNf A ]))
\end{code}

\begin{code}
<<<<<<< HEAD
=======
lemμ'' : ∀{Γ Γ' K}(p : Γ ≡ Γ')(pat : Γ ⊢Nf⋆ (K ⇒ *) ⇒ K ⇒ *)(arg : Γ ⊢Nf⋆ K) →
  substEq (_⊢⋆ *) p (μ1 · embNf pat · embNf arg) ≡
  μ1 · substEq (_⊢⋆ _) p (embNf pat) · substEq (_⊢⋆ _) p (embNf arg)
lemμ'' refl pat arg = refl
\end{code}
>>>>>>> 2064f49c

open import Data.Sum
lemμ''' : ∀{Γ Γ' K}(p : Γ ≡ Γ')(pat : Γ ⊢Nf⋆ (K ⇒ *) ⇒ K ⇒ *)(arg : Γ ⊢Nf⋆ K) →
  substEq (_⊢⋆ (K ⇒ *) ⇒ K ⇒ *) p (embNf pat) ·
  (μ1 · substEq (_⊢⋆ (K ⇒ *) ⇒ K ⇒ *) p (embNf pat))
  · substEq (_⊢⋆ K) p (embNf arg)
  ≡β
  substEq (_⊢⋆ *) p
  (embNf
   ((eval (embNf pat) (idEnv Γ) ·V
     inj₁
     (μ1 · reify (eval (embNf pat) (idEnv Γ))))
    ·V eval (embNf arg) (idEnv Γ)))
lemμ''' refl pat arg = soundness (embNf pat · (μ1 · embNf pat) · embNf arg)
\end{code}

\begin{code}
import Builtin.Signature Ctx⋆ Kind ∅ _,⋆_ * _∋⋆_ Z S _⊢⋆_ ` con boolean
  as SSig
import Builtin.Signature
  Ctx⋆ Kind ∅ _,⋆_ * _∋⋆_ Z S _⊢Nf⋆_ (ne ∘ `) con booleanNf
  as NSig
open import Builtin
import Builtin.Constant.Term Ctx⋆ Kind * _⊢⋆_ con as STermCon
import Builtin.Constant.Term Ctx⋆ Kind * _⊢Nf⋆_ con as NTermCon

embTC : ∀{φ}{A : φ ⊢Nf⋆ *}
  → NTermCon.TermCon A
  → STermCon.TermCon (embNf A)
embTC (NTermCon.integer i)    = STermCon.integer i
embTC (NTermCon.bytestring b) = STermCon.bytestring b
\end{code}

\begin{code}
open import Data.Product renaming (_,_ to _,,_)
open import Data.List

open import Type.Equality

≡2≡β : ∀{Γ K}{A A' : Γ ⊢⋆ K} → A ≡ A' → A ≡β A'
≡2≡β refl = refl≡β _

lemσ' : ∀{Γ Γ' Δ Δ'}(bn : Builtin)(p : Γ ≡ Γ')
  → (C : Δ ⊢⋆ *)(C' : Δ' ⊢Nf⋆ *) → (q : Δ ≡ Δ')
  → (σ : {J : Kind} → Δ' ∋⋆ J → Γ ⊢Nf⋆ J)
  → nf C ≡ substEq (_⊢Nf⋆ *) (sym q) C' →
  subst
  (λ {J} α →
     substEq (_⊢⋆ J) p
     (embNf (σ (substEq (_∋⋆ J) q α))))
  C
  ≡β
  substEq (_⊢⋆ *) p
  (embNf
   (eval
    (subst (λ {J₁} x → embNf (σ x))
     (embNf C'))
    (idEnv Γ)))
lemσ' bn refl C C' refl σ refl = trans≡β
  (soundness (subst (embNf ∘ σ) C))
  (trans≡β
    (≡2≡β (cong embNf (subst-eval C idCR (embNf ∘ σ))))
    (trans≡β
      (≡2≡β (cong embNf (fund (λ α → idext  idCR (embNf (σ α))) (soundness C))))
      (≡2≡β (sym (cong embNf (subst-eval (embNf (nf C)) idCR (embNf ∘ σ)))))))

open import Data.Unit
open import Data.Empty

_≡βL_ : ∀{Δ} → (As As' : List (Δ ⊢⋆ *)) → Set
[]       ≡βL []         = ⊤
[]       ≡βL (A' ∷ As') = ⊥
(A ∷ As) ≡βL []         = ⊥
(A ∷ As) ≡βL (A' ∷ As') = (A ≡β A') × (As ≡βL As')

embList : ∀{Δ} → List (Δ ⊢Nf⋆ *) → List (Δ ⊢⋆ *)
embList []       = []
embList (A ∷ As) = embNf A ∷ embList As

open import Algorithmic.Completeness

lemList' : (bn : Builtin)
  → embList (proj₁ (proj₂ (NSig.SIG bn))) ≡βL
    substEq (λ Δ₁ → List (Δ₁ ⊢⋆ *)) (nfTypeSIG≡₁ bn)
    (proj₁ (proj₂ (SSig.SIG bn)))
lemList' addInteger = refl≡β _ ,, refl≡β _ ,, _
lemList' subtractInteger = refl≡β _ ,, refl≡β _ ,, _
lemList' multiplyInteger = refl≡β _ ,, refl≡β _ ,, _
lemList' divideInteger = refl≡β _ ,, refl≡β _ ,, _
lemList' quotientInteger = refl≡β _ ,, refl≡β _ ,, _
lemList' remainderInteger = refl≡β _ ,, refl≡β _ ,, _
lemList' modInteger = refl≡β _ ,, refl≡β _ ,, _
lemList' lessThanInteger = refl≡β _ ,, refl≡β _ ,, _
lemList' lessThanEqualsInteger = refl≡β _ ,, refl≡β _ ,, _
lemList' greaterThanInteger = refl≡β _ ,, refl≡β _ ,, _
lemList' greaterThanEqualsInteger = refl≡β _ ,, refl≡β _ ,, _
lemList' equalsInteger = refl≡β _ ,, refl≡β _ ,, _
lemList' concatenate = refl≡β _ ,, refl≡β _ ,, _
lemList' takeByteString = refl≡β _ ,, refl≡β _ ,, _
lemList' dropByteString = refl≡β _ ,, refl≡β _ ,, _
lemList' sha2-256 = refl≡β _ ,, _
lemList' sha3-256 = refl≡β _ ,, _
lemList' verifySignature = refl≡β _ ,, refl≡β _ ,, refl≡β _ ,, _
lemList' equalsByteString = refl≡β _ ,, refl≡β _ ,, _

lemsub : ∀{Γ Δ}(A : Δ ⊢Nf⋆ *)(A' : Δ ⊢⋆ *)
  → (σ : {J : Kind} → Δ ∋⋆ J → Γ ⊢Nf⋆ J)
<<<<<<< HEAD
  → embNf A ≡β A' → 
  (embNf (substNf σ A)) ≡β
  subst (λ {J} α → embNf (σ α)) A'
lemsub A A' σ p = trans≡β
=======
  → embNf A ≡β A' →
  substEq (_⊢⋆ *) p (embNf (substNf σ A)) ≡β
  subst (λ {J} α → substEq (_⊢⋆ J) p (embNf (σ α))) A'
lemsub A A' refl σ p = trans≡β
>>>>>>> 2064f49c
  (trans≡β
    (≡2≡β (cong embNf (subst-eval (embNf A) idCR (embNf ∘ σ))))
    (trans≡β
      (≡2≡β (cong embNf (fund (λ α → idext  idCR (embNf (σ α))) p)))
      ((≡2≡β (sym (cong embNf (subst-eval A' idCR (embNf ∘ σ))))))))
  (sym≡β (soundness (subst (embNf ∘ σ) A')))

embTel : ∀{Φ Γ Δ Δ'}(q : Δ' ≡ Δ)
  → (As  : List (Δ ⊢Nf⋆ *))
  → (As' : List (Δ' ⊢⋆ *))
  → embList As ≡βL substEq (λ Δ → List (Δ ⊢⋆ *)) q As'
  → (σ : {J : Kind} → Δ ∋⋆ J → Φ ⊢Nf⋆ J)
  → Alg.Tel Γ Δ σ As
  → Dec.Tel (embCtx Γ) Δ' (λ {J} α → (embNf (σ (substEq (_∋⋆ J) q α)))) As'

emb : ∀{Φ Γ K}{A : Φ ⊢Nf⋆ K}
  → Γ Alg.⊢ A
  → embCtx Γ Dec.⊢ embNf A

embTel refl [] [] p σ x = tt
embTel refl [] (A' ∷ As') () σ x
embTel refl (A ∷ As) [] () σ x
embTel refl (A ∷ As) (A' ∷ As') (p ,, p') σ (t ,, tel) =
  Dec.conv (lemsub A A' σ p) (emb t) ,, embTel refl As As' p' σ tel

emb (Alg.` α) = Dec.` (embVar α)
emb (Alg.ƛ {A = A}{B} t) = Dec.ƛ (emb t)
emb (Alg._·_ {A = A}{B} t u) = emb t Dec.· emb u
emb (Alg.Λ {B = B} t) = Dec.Λ (emb t)
emb (Alg._·⋆_ {K = K}{B = B} t A) =
  Dec.conv (lem[]'' A B) (emb t Dec.·⋆ embNf A)
emb (Alg.wrap1 pat arg t) =
  Dec.wrap1
    (embNf pat)
    (embNf arg)
    (Dec.conv (sym≡β (lemμ''' refl pat arg)) (emb t))
emb (Alg.unwrap1 {pat = pat}{arg} t) =
  Dec.conv (lemμ''' refl pat arg) (Dec.unwrap1 (emb t))
emb (Alg.con  {tcn = tcn} t ) = Dec.con (embTC t)
emb (Alg.builtin bn σ tel) = let
  Δ  ,, As  ,, C  = SSig.SIG bn
  Δ' ,, As' ,, C' = NSig.SIG bn
  in Dec.conv
    (lemσ' bn refl C C' (nfTypeSIG≡₁ bn) σ (nfTypeSIG≡₂ bn))
    (Dec.builtin
      bn
      (embNf ∘ σ ∘ substEq (_∋⋆ _) (nfTypeSIG≡₁ bn))
      (embTel (nfTypeSIG≡₁ bn) As' As (lemList' bn) σ tel))
emb (Alg.error A) = Dec.error (embNf A)

soundnessT : ∀{Φ Γ K}{A : Φ ⊢Nf⋆ K} → Γ Alg.⊢ A → embCtx Γ Dec.⊢ embNf A
soundnessT = emb
\end{code}<|MERGE_RESOLUTION|>--- conflicted
+++ resolved
@@ -56,29 +56,12 @@
 \end{code}
 
 \begin{code}
-<<<<<<< HEAD
 conv⊢ : ∀ {Φ Γ K}{A : Φ ⊢⋆ K}{A' : Φ ⊢⋆ K}
  → A ≡ A' →
  (Γ Dec.⊢ A) → Γ Dec.⊢ A'
 conv⊢ refl α = α
 \end{code}
-=======
-lemƛ' : ∀{Γ Γ'}(A B : Γ ⊢Nf⋆ *) →
-      (p : Γ ≡ Γ') →
-      substEq (_⊢⋆ *) p (embNf A ⇒ embNf B)
-      ≡
-      substEq (_⊢⋆ *) p (embNf A) ⇒ substEq (_⊢⋆ *) p (embNf B)
-lemƛ' A B refl = refl
-\end{code}
-
-\begin{code}
-lemΠ' :  ∀{Γ Γ' K }(p : Γ ≡ Γ')(q : Γ ,⋆ K ≡ Γ' ,⋆ K)(B : Γ ,⋆ K ⊢Nf⋆ *) →
-  Π (substEq (_⊢⋆ *) q (embNf B)) ≡
-  substEq (_⊢⋆ *) p (Π (embNf B))
-lemΠ' refl refl B = refl
-\end{code}
-
->>>>>>> 2064f49c
+
 \begin{code}
 lem[]'' : ∀{Γ K}(A : Γ ⊢Nf⋆ K)(B : Γ ,⋆ K ⊢Nf⋆ *) →
   embNf B [ embNf A ] ≡β embNf (B [ A ]Nf)
@@ -96,15 +79,6 @@
 \end{code}
 
 \begin{code}
-<<<<<<< HEAD
-=======
-lemμ'' : ∀{Γ Γ' K}(p : Γ ≡ Γ')(pat : Γ ⊢Nf⋆ (K ⇒ *) ⇒ K ⇒ *)(arg : Γ ⊢Nf⋆ K) →
-  substEq (_⊢⋆ *) p (μ1 · embNf pat · embNf arg) ≡
-  μ1 · substEq (_⊢⋆ _) p (embNf pat) · substEq (_⊢⋆ _) p (embNf arg)
-lemμ'' refl pat arg = refl
-\end{code}
->>>>>>> 2064f49c
-
 open import Data.Sum
 lemμ''' : ∀{Γ Γ' K}(p : Γ ≡ Γ')(pat : Γ ⊢Nf⋆ (K ⇒ *) ⇒ K ⇒ *)(arg : Γ ⊢Nf⋆ K) →
   substEq (_⊢⋆ (K ⇒ *) ⇒ K ⇒ *) p (embNf pat) ·
@@ -211,17 +185,10 @@
 
 lemsub : ∀{Γ Δ}(A : Δ ⊢Nf⋆ *)(A' : Δ ⊢⋆ *)
   → (σ : {J : Kind} → Δ ∋⋆ J → Γ ⊢Nf⋆ J)
-<<<<<<< HEAD
-  → embNf A ≡β A' → 
+  → embNf A ≡β A' →
   (embNf (substNf σ A)) ≡β
   subst (λ {J} α → embNf (σ α)) A'
 lemsub A A' σ p = trans≡β
-=======
-  → embNf A ≡β A' →
-  substEq (_⊢⋆ *) p (embNf (substNf σ A)) ≡β
-  subst (λ {J} α → substEq (_⊢⋆ J) p (embNf (σ α))) A'
-lemsub A A' refl σ p = trans≡β
->>>>>>> 2064f49c
   (trans≡β
     (≡2≡β (cong embNf (subst-eval (embNf A) idCR (embNf ∘ σ))))
     (trans≡β
