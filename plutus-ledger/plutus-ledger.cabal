--- conflicted
+++ resolved
@@ -1,14 +1,7 @@
-<<<<<<< HEAD
-cabal-version: 3.0
-name: plutus-ledger
-version: 1.0.0
-license: Apache-2.0
-=======
 cabal-version:   3.0
 name:            plutus-ledger
-version:         0.1.0.0
+version:         1.0.0
 license:         Apache-2.0
->>>>>>> 13e7b668
 license-files:
   LICENSE
   NOTICE
@@ -57,154 +50,112 @@
   manual:      True
 
 library
-<<<<<<< HEAD
-    import: lang
-    hs-source-dirs: src
-    default-language: Haskell2010
-    exposed-modules:
-        Data.Time.Units.Extra
-        Prettyprinter.Extras
-        Data.Aeson.Extras
-        Ledger
-        Ledger.Ada
-        Ledger.Address
-        Ledger.Address.Orphans
-        Ledger.AddressMap
-        Ledger.Builtins.Orphans
-        Ledger.Blockchain
-        Ledger.CardanoWallet
-        Ledger.Credential.Orphans
-        Ledger.Crypto
-        Ledger.Crypto.Orphans
-        Ledger.Fee
-        Ledger.Generators
-        Ledger.Index
-        Ledger.Index.Internal
-        Ledger.Scripts
-        Ledger.Scripts.Orphans
-        Ledger.Slot
-        Ledger.Orphans
-        Ledger.Params
-        Ledger.TimeSlot
-        Ledger.Tokens
-        Ledger.Tx
-        Ledger.Tx.CardanoAPI
-        Ledger.Tx.Internal
-        Ledger.Tx.Orphans
-        Ledger.Tx.Orphans.V1
-        Ledger.Tx.Orphans.V2
-        Ledger.Typed.Scripts
-        Ledger.Typed.Scripts.Validators
-        Ledger.Typed.Tx
-        Ledger.Typed.TypeUtils
-        Ledger.Value
-        Ledger.Value.Orphans
-        Ledger.Validation
-    reexported-modules:
-        Plutus.V1.Ledger.Bytes as Ledger.Bytes,
-        Plutus.V1.Ledger.Credential as Ledger.Credential,
-        Plutus.V1.Ledger.DCert as Ledger.DCert,
-        Plutus.V1.Ledger.Interval as Ledger.Interval,
-        Plutus.V1.Ledger.Time as Ledger.Time,
-        -- The rest of the plutus-ledger-api modules are reexported from within
-        -- the Haskell modules and not in the current cabal file.
-        -- For example: Plutus.V1.Ledger.Address is reexported by Ledger.Address
-    other-modules:
-        Ledger.Tx.CardanoAPITemp
-        Codec.CBOR.Extras
-
-    build-depends:
-        base >=4.9 && <5,
-        base16-bytestring >= 1,
-        aeson -any,
-        array -any,
-        bytestring -any,
-        cardano-api -any,
-        cardano-api:gen -any,
-        cardano-crypto -any,
-        cardano-crypto-class -any,
-        cardano-ledger-alonzo -any,
-        cardano-ledger-babbage -any,
-        cardano-ledger-byron -any,
-        cardano-ledger-core -any,
-        cardano-ledger-shelley,
-        cardano-ledger-shelley-ma -any,
-        cardano-slotting -any,
-        deepseq -any,
-        cborg -any,
-        containers -any,
-        cryptonite >=0.25,
-        data-default -any,
-        flat -any,
-        hashable -any,
-        hedgehog -any,
-        iohk-monitoring -any,
-        plutus-core >= 1.0.0,
-        plutus-ledger-api >= 1.0.0,
-        memory -any,
-        mtl -any,
-        newtype-generics -any,
-        ouroboros-consensus-shelley -any,
-        prettyprinter -any,
-        plutus-script-utils -any,
-        plutus-tx >= 1.0.0,
-        serialise -any,
-        scientific -any,
-        strict-containers -any,
-        tagged -any,
-        template-haskell -any,
-        text -any,
-        time -any,
-        time-units -any,
-        transformers -any,
-        lens -any,
-        http-api-data -any,
-        servant -any,
-        deepseq -any,
-        openapi3 -any,
-        freer-extras,
-=======
   import:             lang
   hs-source-dirs:     src
   default-language:   Haskell2010
   exposed-modules:
+    Data.Aeson.Extras
     Data.Time.Units.Extra
     Ledger
+    Ledger.Ada
     Ledger.Address
+    Ledger.Address.Orphans
     Ledger.AddressMap
     Ledger.Blockchain
+    Ledger.Builtins.Orphans
     Ledger.CardanoWallet
+    Ledger.Credential.Orphans
     Ledger.Crypto
+    Ledger.Crypto.Orphans
     Ledger.Fee
     Ledger.Generators
     Ledger.Index
     Ledger.Index.Internal
     Ledger.Orphans
     Ledger.Params
+    Ledger.Scripts
+    Ledger.Scripts.Orphans
+    Ledger.Slot
     Ledger.Test
     Ledger.TimeSlot
     Ledger.Tokens
     Ledger.Tx
     Ledger.Tx.CardanoAPI
+    Ledger.Tx.Internal
+    Ledger.Tx.Orphans
+    Ledger.Tx.Orphans.V1
+    Ledger.Tx.Orphans.V2
     Ledger.Typed.Scripts
     Ledger.Typed.Scripts.Validators
     Ledger.Typed.Tx
     Ledger.Typed.TypeUtils
     Ledger.Validation
     Ledger.Value
+    Ledger.Value.Orphans
+    Prettyprinter.Extras
 
   reexported-modules:
-    Data.Aeson.Extras,
-    Data.Either.Extras,
-    Plutus.V1.Ledger.Ada as Ledger.Ada,
     Plutus.V1.Ledger.Bytes as Ledger.Bytes,
     Plutus.V1.Ledger.Credential as Ledger.Credential,
     Plutus.V1.Ledger.DCert as Ledger.DCert,
     Plutus.V1.Ledger.Interval as Ledger.Interval,
-    Plutus.V1.Ledger.Slot as Ledger.Slot,
-    Plutus.V1.Ledger.Scripts as Ledger.Scripts,
-    Plutus.V1.Ledger.TxId as Ledger.TxId,
     Plutus.V1.Ledger.Time as Ledger.Time,
+
+  -- The rest of the plutus-ledger-api modules are reexported from within
+  -- the Haskell modules and not in the current cabal file.
+  -- For example: Plutus.V1.Ledger.Address is reexported by Ledger.Address
+  other-modules:
+    Codec.CBOR.Extras
+    Ledger.Tx.CardanoAPITemp
+
+  build-depends:
+    , aeson
+    , array
+    , base                            >=4.9   && <5
+    , base16-bytestring               >=1
+    , bytestring
+    , cardano-api:{cardano-api, gen}
+    , cardano-crypto
+    , cardano-crypto-class
+    , cardano-ledger-alonzo
+    , cardano-ledger-babbage
+    , cardano-ledger-byron
+    , cardano-ledger-core
+    , cardano-ledger-shelley
+    , cardano-ledger-shelley-ma
+    , cardano-slotting
+    , cborg
+    , containers
+    , cryptonite                      >=0.25
+    , data-default
+    , deepseq
+    , flat
+    , freer-extras
+    , hashable
+    , hedgehog
+    , http-api-data
+    , iohk-monitoring
+    , lens
+    , memory
+    , mtl
+    , newtype-generics
+    , openapi3
+    , ouroboros-consensus-shelley
+    , plutus-core                     >=1.0.0
+    , plutus-ledger-api               >=1.0.0
+    , plutus-script-utils
+    , plutus-tx                       >=1.0.0
+    , prettyprinter
+    , scientific
+    , serialise
+    , servant
+    , strict-containers
+    , tagged
+    , template-haskell
+    , text
+    , time
+    , time-units
+    , transformers
 
   -- The rest of the plutus-ledger-api modules are reexported from within
   -- the Haskell modules and not in the current cabal file.
@@ -255,7 +206,6 @@
     , transformers
 
   ghc-options:        -fprint-potential-instances
->>>>>>> 13e7b668
 
   if !(impl(ghcjs) || os(ghcjs))
     build-depends: plutus-tx-plugin
@@ -264,29 +214,6 @@
     ghc-options: -fplugin-opt PlutusTx.Plugin:defer-errors
 
 test-suite plutus-ledger-test
-<<<<<<< HEAD
-    import: lang
-    type: exitcode-stdio-1.0
-    main-is: Spec.hs
-    hs-source-dirs: test
-    default-language: Haskell2010
-    default-extensions: ImportQualifiedPost
-    other-modules:
-        Ledger.Tx.CardanoAPISpec
-    build-depends:
-        aeson -any,
-        base >=4.9 && <5,
-        bytestring -any,
-        cardano-api -any,
-        cardano-api:gen -any,
-        containers -any,
-        hedgehog -any,
-        plutus-ledger -any,
-        plutus-tx >= 1.0.0,
-        tasty -any,
-        tasty-hedgehog >= 1.2.0.0,
-        tasty-hunit -any,
-=======
   import:             lang
   type:               exitcode-stdio-1.0
   main-is:            Spec.hs
@@ -296,17 +223,16 @@
   other-modules:      Ledger.Tx.CardanoAPISpec
   build-depends:
     , aeson
-    , base                            >=4.9 && <5
+    , base                            >=4.9   && <5
     , bytestring
     , cardano-api:{cardano-api, gen}
     , containers
     , data-default
     , hedgehog
     , plutus-ledger
-    , plutus-ledger-api
+    , plutus-ledger-api               >=1.0.0
     , plutus-script-utils
-    , plutus-tx
+    , plutus-tx                       >=1.0.0
     , tasty
     , tasty-hedgehog
-    , tasty-hunit
->>>>>>> 13e7b668
+    , tasty-hunit