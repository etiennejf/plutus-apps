--- conflicted
+++ resolved
@@ -53,35 +53,25 @@
         Ledger.Builtins.Orphans
         Ledger.Blockchain
         Ledger.CardanoWallet
-<<<<<<< HEAD
         Ledger.Credential.Orphans
-        Ledger.Contexts
-=======
->>>>>>> 92021ae4
         Ledger.Crypto
         Ledger.Crypto.Orphans
         Ledger.Fee
         Ledger.Generators
         Ledger.Orphans
         Ledger.Index
-<<<<<<< HEAD
         Ledger.Scripts
         Ledger.Scripts.Orphans
         Ledger.Slot
-=======
->>>>>>> 92021ae4
         Ledger.TimeSlot
         Ledger.Tokens
         Ledger.Tx
         Ledger.Tx.CardanoAPI
-<<<<<<< HEAD
         Ledger.Tx.Internal
         Ledger.Tx.Orphans
-=======
-        Ledger.Typed.Tx
->>>>>>> 92021ae4
         Ledger.Typed.Scripts
         Ledger.Typed.Scripts.Validators
+        Ledger.Typed.Tx
         Ledger.Typed.TypeUtils
         Ledger.Value
         Ledger.Value.Orphans
@@ -91,12 +81,6 @@
         Plutus.V1.Ledger.Credential as Ledger.Credential,
         Plutus.V1.Ledger.DCert as Ledger.DCert,
         Plutus.V1.Ledger.Interval as Ledger.Interval,
-<<<<<<< HEAD
-=======
-        Plutus.V1.Ledger.Slot as Ledger.Slot,
-        Plutus.V1.Ledger.Scripts as Ledger.Scripts,
-        Plutus.V1.Ledger.TxId as Ledger.TxId,
->>>>>>> 92021ae4
         Plutus.V1.Ledger.Time as Ledger.Time,
         -- The rest of the plutus-ledger-api modules are reexported from within
         -- the Haskell modules and not in the current cabal file.
@@ -137,15 +121,9 @@
         mtl -any,
         newtype-generics -any,
         ouroboros-consensus-shelley -any,
-<<<<<<< HEAD
-        plutus-tx-plugin >= 1.0.0,
         prettyprinter -any,
+        plutus-script-utils -any,
         plutus-tx >= 1.0.0,
-=======
-        prettyprinter -any,
-        plutus-tx -any,
-        plutus-script-utils -any,
->>>>>>> 92021ae4
         serialise -any,
         scientific -any,
         strict-containers -any,
