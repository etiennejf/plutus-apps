cabal-version: 3.0
name: plutus-ledger
version: 1.0.0
license: Apache-2.0
license-files:
  LICENSE
  NOTICE
maintainer: michael.peyton-jones@iohk.io
author: Michael Peyton Jones, Jann Mueller
synopsis: Wallet API
description:
    Plutus ledger library
category: Language
build-type: Simple
extra-doc-files: README.md

source-repository head
    type: git
    location: https://github.com/input-output-hk/plutus-apps

common lang
    default-language: Haskell2010
    default-extensions: ExplicitForAll ScopedTypeVariables
                        DeriveGeneric StandaloneDeriving DeriveLift
                        GeneralizedNewtypeDeriving DeriveFunctor DeriveFoldable
                        DeriveTraversable MultiParamTypeClasses FlexibleContexts
                        ImportQualifiedPost
    ghc-options: -Wall -Wnoncanonical-monad-instances -Wunused-packages
                 -Wincomplete-uni-patterns -Wincomplete-record-updates
                 -Wredundant-constraints -Widentities
                 -- See Plutus Tx readme
                 -fobject-code -fno-ignore-interface-pragmas -fno-omit-interface-pragmas

flag defer-plugin-errors
    description:
        Defer errors from the plugin, useful for things like Haddock that can't handle it.
    default: False
    manual: True

library
    import: lang
    hs-source-dirs: src
    default-language: Haskell2010
    exposed-modules:
        Data.Time.Units.Extra
        Prettyprinter.Extras
        Data.Aeson.Extras
        Ledger
        Ledger.Ada
        Ledger.Address
        Ledger.Address.Orphans
        Ledger.AddressMap
        Ledger.Builtins.Orphans
        Ledger.Blockchain
        Ledger.CardanoWallet
        Ledger.Credential.Orphans
        Ledger.Crypto
        Ledger.Crypto.Orphans
        Ledger.Fee
        Ledger.Generators
        Ledger.Index
<<<<<<< HEAD
        Ledger.Scripts
        Ledger.Scripts.Orphans
        Ledger.Slot
=======
        Ledger.Index.Internal
        Ledger.Orphans
        Ledger.Params
>>>>>>> 61de89d3
        Ledger.TimeSlot
        Ledger.Tokens
        Ledger.Tx
        Ledger.Tx.CardanoAPI
        Ledger.Tx.Internal
        Ledger.Tx.Orphans
        Ledger.Typed.Scripts
        Ledger.Typed.Scripts.Validators
        Ledger.Typed.Tx
        Ledger.Typed.TypeUtils
        Ledger.Value
        Ledger.Value.Orphans
        Ledger.Validation
    reexported-modules:
        Plutus.V1.Ledger.Bytes as Ledger.Bytes,
        Plutus.V1.Ledger.Credential as Ledger.Credential,
        Plutus.V1.Ledger.DCert as Ledger.DCert,
        Plutus.V1.Ledger.Interval as Ledger.Interval,
        Plutus.V1.Ledger.Time as Ledger.Time,
        -- The rest of the plutus-ledger-api modules are reexported from within
        -- the Haskell modules and not in the current cabal file.
        -- For example: Plutus.V1.Ledger.Address is reexported by Ledger.Address
    other-modules:
        Ledger.Tx.CardanoAPITemp
        Codec.CBOR.Extras

    build-depends:
        base >=4.9 && <5,
        base16-bytestring >= 1,
        aeson -any,
        array -any,
        bytestring -any,
        cardano-api -any,
        cardano-api:gen -any,
        cardano-crypto -any,
        cardano-crypto-class -any,
        cardano-ledger-alonzo -any,
        cardano-ledger-babbage -any,
        cardano-ledger-byron -any,
        cardano-ledger-core -any,
        cardano-ledger-shelley,
        cardano-ledger-shelley-ma -any,
        cardano-slotting -any,
        deepseq -any,
        cborg -any,
        containers -any,
        cryptonite >=0.25,
        data-default -any,
        flat -any,
        hashable -any,
        hedgehog -any,
        iohk-monitoring -any,
        plutus-core >= 1.0.0,
        plutus-ledger-api >= 1.0.0,
        memory -any,
        mtl -any,
        newtype-generics -any,
        ouroboros-consensus-shelley -any,
        prettyprinter -any,
        plutus-script-utils -any,
        plutus-tx >= 1.0.0,
        serialise -any,
        scientific -any,
        strict-containers -any,
        tagged -any,
        template-haskell -any,
        text -any,
        time -any,
        time-units -any,
        transformers -any,
        lens -any,
        http-api-data -any,
        servant -any,
        deepseq -any,
        openapi3 -any,
        freer-extras,

    ghc-options: -fprint-potential-instances

    if flag(defer-plugin-errors)
        ghc-options: -fplugin-opt PlutusTx.Plugin:defer-errors

test-suite plutus-ledger-test
    import: lang
    type: exitcode-stdio-1.0
    main-is: Spec.hs
    hs-source-dirs: test
    default-language: Haskell2010
    default-extensions: ImportQualifiedPost
    other-modules:
        Ledger.Tx.CardanoAPISpec
    build-depends:
        aeson -any,
        base >=4.9 && <5,
        bytestring -any,
        cardano-api -any,
        cardano-api:gen -any,
        containers -any,
        hedgehog -any,
        plutus-ledger -any,
        plutus-tx >= 1.0.0,
        tasty -any,
        tasty-hedgehog -any,
        tasty-hunit -any,<|MERGE_RESOLUTION|>--- conflicted
+++ resolved
@@ -59,15 +59,12 @@
         Ledger.Fee
         Ledger.Generators
         Ledger.Index
-<<<<<<< HEAD
+        Ledger.Index.Internal
         Ledger.Scripts
         Ledger.Scripts.Orphans
         Ledger.Slot
-=======
-        Ledger.Index.Internal
         Ledger.Orphans
         Ledger.Params
->>>>>>> 61de89d3
         Ledger.TimeSlot
         Ledger.Tokens
         Ledger.Tx
