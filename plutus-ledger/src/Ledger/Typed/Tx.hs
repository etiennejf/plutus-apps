-- | Typed transaction inputs and outputs. This module defines typed versions
--   of various ledger types. The ultimate goal is to make sure that the script
--   types attached to inputs and outputs line up, to avoid type errors at
--   validation time.
<<<<<<< HEAD
module Ledger.Typed.Tx where

import Control.Lens (preview)
import Ledger.Address (Address, PaymentPubKey, StakePubKey)
import Ledger.Tx (ChainIndexTxOut, TxIn (TxIn, txInRef, txInType),
                  TxInType (ConsumePublicKeyAddress, ConsumeScriptAddress),
                  TxOut (TxOut, txOutAddress, txOutDatumHash, txOutValue), TxOutRef, _ScriptChainIndexTxOut,
                  pubKeyTxOut)
import Ledger.Typed.Scripts (DatumType, RedeemerType, TypedValidator, validatorAddress, validatorScript)
import Plutus.Script.Utils.V1.Scripts (datumHash)
import Plutus.V1.Ledger.Api (Datum (Datum), DatumHash, Redeemer (Redeemer))
import Plutus.V1.Ledger.Value qualified as Value

import PlutusTx (BuiltinData, FromData, ToData, builtinDataToData, fromBuiltinData, toBuiltinData)

import Data.Aeson (FromJSON (parseJSON), ToJSON (toJSON), Value (Object), object, (.:), (.=))
import Data.Aeson.Types (typeMismatch)
import GHC.Generics (Generic)
import Prettyprinter (Pretty (pretty), viaShow, (<+>))

import Control.Monad.Except (MonadError, throwError, unless)

-- | A 'TxIn' tagged by two phantom types: a list of the types of the data scripts in the transaction; and the connection type of the input.
data TypedScriptTxIn a = TypedScriptTxIn { tyTxInTxIn :: TxIn, tyTxInOutRef :: TypedScriptTxOutRef a }

instance Eq (DatumType a) => Eq (TypedScriptTxIn a) where
    l == r =
        tyTxInTxIn l == tyTxInTxIn r
        && tyTxInOutRef l == tyTxInOutRef r

instance (FromJSON (DatumType a), FromData (DatumType a), ToData (DatumType a)) => FromJSON (TypedScriptTxIn a) where
    parseJSON (Object v) =
        TypedScriptTxIn <$> v .: "tyTxInTxIn" <*> v .: "tyTxInOutRef"
    parseJSON invalid = typeMismatch "Object" invalid

instance (ToJSON (DatumType a)) => ToJSON (TypedScriptTxIn a) where
    toJSON TypedScriptTxIn{tyTxInTxIn, tyTxInOutRef} =
        object ["tyTxInTxIn" .= tyTxInTxIn, "tyTxInOutRef" .= tyTxInOutRef]

-- | Create a 'TypedScriptTxIn' from a correctly-typed validator, redeemer, and output ref.
makeTypedScriptTxIn
    :: forall inn
    . (ToData (RedeemerType inn), ToData (DatumType inn))
    => TypedValidator inn
    -> RedeemerType inn
    -> TypedScriptTxOutRef inn
    -> TypedScriptTxIn inn
makeTypedScriptTxIn si r tyRef@(TypedScriptTxOutRef ref TypedScriptTxOut{tyTxOutData=d}) =
    let vs = validatorScript si
        rs = Redeemer (toBuiltinData r)
        ds = Datum (toBuiltinData d)
        txInType = ConsumeScriptAddress vs rs ds
    in TypedScriptTxIn @inn (TxIn ref (Just txInType)) tyRef

txInValue :: TypedScriptTxIn a -> Value.Value
txInValue = txOutValue . tyTxOutTxOut . tyTxOutRefOut . tyTxInOutRef

-- | A public-key 'TxIn'. We need this to be sure that it is not a script input.
newtype PubKeyTxIn = PubKeyTxIn { unPubKeyTxIn :: TxIn }
    deriving stock (Eq, Generic)
    deriving newtype (FromJSON, ToJSON)

-- | Create a 'PubKeyTxIn'.
makePubKeyTxIn :: TxOutRef -> PubKeyTxIn
makePubKeyTxIn ref = PubKeyTxIn . TxIn ref . Just $ ConsumePublicKeyAddress

-- | A 'TxOut' tagged by a phantom type: and the connection type of the output.
data TypedScriptTxOut a = (FromData (DatumType a), ToData (DatumType a)) => TypedScriptTxOut { tyTxOutTxOut :: TxOut, tyTxOutData :: DatumType a }

instance Eq (DatumType a) => Eq (TypedScriptTxOut a) where
    l == r =
        tyTxOutTxOut l == tyTxOutTxOut r
        && tyTxOutData l == tyTxOutData r

instance (FromJSON (DatumType a), FromData (DatumType a), ToData (DatumType a)) => FromJSON (TypedScriptTxOut a) where
    parseJSON (Object v) =
        TypedScriptTxOut <$> v .: "tyTxOutTxOut" <*> v .: "tyTxOutData"
    parseJSON invalid = typeMismatch "Object" invalid

instance (ToJSON (DatumType a)) => ToJSON (TypedScriptTxOut a) where
    toJSON TypedScriptTxOut{tyTxOutTxOut, tyTxOutData} =
        object ["tyTxOutTxOut" .= tyTxOutTxOut, "tyTxOutData" .= tyTxOutData]

-- | Create a 'TypedScriptTxOut' from a correctly-typed data script, an address, and a value.
makeTypedScriptTxOut
    :: forall out
    . (ToData (DatumType out), FromData (DatumType out))
    => TypedValidator out
    -> DatumType out
    -> Value.Value
    -> TypedScriptTxOut out
makeTypedScriptTxOut ct d value =
    let outTy = datumHash $ Datum $ toBuiltinData d
    in TypedScriptTxOut @out TxOut{txOutAddress = validatorAddress ct, txOutValue=value, txOutDatumHash = Just outTy} d

-- | A 'TxOutRef' tagged by a phantom type: and the connection type of the output.
data TypedScriptTxOutRef a = TypedScriptTxOutRef { tyTxOutRefRef :: TxOutRef, tyTxOutRefOut :: TypedScriptTxOut a }

instance Eq (DatumType a) => Eq (TypedScriptTxOutRef a) where
    l == r =
        tyTxOutRefRef l == tyTxOutRefRef r
        && tyTxOutRefOut l == tyTxOutRefOut r

instance (FromJSON (DatumType a), FromData (DatumType a), ToData (DatumType a)) => FromJSON (TypedScriptTxOutRef a) where
    parseJSON (Object v) =
        TypedScriptTxOutRef <$> v .: "tyTxOutRefRef" <*> v .: "tyTxOutRefOut"
    parseJSON invalid = typeMismatch "Object" invalid

instance (ToJSON (DatumType a)) => ToJSON (TypedScriptTxOutRef a) where
    toJSON TypedScriptTxOutRef{tyTxOutRefRef, tyTxOutRefOut} =
        object ["tyTxOutRefRef" .= tyTxOutRefRef, "tyTxOutRefOut" .= tyTxOutRefOut]

-- | A public-key 'TxOut'. We need this to be sure that it is not a script output.
newtype PubKeyTxOut = PubKeyTxOut { unPubKeyTxOut :: TxOut }
    deriving stock (Eq, Generic)
    deriving newtype (FromJSON, ToJSON)

-- | Create a 'PubKeyTxOut'.
makePubKeyTxOut :: Value.Value -> PaymentPubKey -> Maybe StakePubKey -> PubKeyTxOut
makePubKeyTxOut value pk sk = PubKeyTxOut $ pubKeyTxOut value pk sk

data WrongOutTypeError =
    ExpectedScriptGotPubkey
    | ExpectedPubkeyGotScript
    deriving stock (Show, Eq, Ord, Generic)
    deriving anyclass (ToJSON, FromJSON)

-- | An error we can get while trying to type an existing transaction part.
data ConnectionError =
    WrongValidatorAddress Address Address
    | WrongOutType WrongOutTypeError
    | WrongInType TxInType
    | MissingInType
    | WrongValidatorType String
    | WrongRedeemerType BuiltinData
    | WrongDatumType BuiltinData
    | NoDatum TxOutRef DatumHash
    | UnknownRef
    deriving stock (Show, Eq, Ord, Generic)
    deriving anyclass (ToJSON, FromJSON)

instance Pretty ConnectionError where
    pretty = \case
        WrongValidatorAddress a1 a2 -> "Wrong validator address. Expected:" <+> pretty a1 <+> "Actual:" <+> pretty a2
        WrongOutType t              -> "Wrong out type:" <+> viaShow t
        WrongInType t               -> "Wrong in type:" <+> viaShow t
        MissingInType               -> "Missing in type"
        WrongValidatorType t        -> "Wrong validator type:" <+> pretty t
        WrongRedeemerType d         -> "Wrong redeemer type" <+> pretty (builtinDataToData d)
        WrongDatumType d            -> "Wrong datum type" <+> pretty (builtinDataToData d)
        NoDatum t d                 -> "No datum with hash " <+> pretty d <+> "for tx output" <+> pretty t
        UnknownRef                  -> "Unknown reference"

-- | Checks that the given validator hash is consistent with the actual validator.
checkValidatorAddress :: forall a m . (MonadError ConnectionError m) => TypedValidator a -> Address -> m ()
checkValidatorAddress ct actualAddr = do
    let expectedAddr = validatorAddress ct
    unless (expectedAddr == actualAddr) $ throwError $ WrongValidatorAddress expectedAddr actualAddr

-- | Checks that the given redeemer script has the right type.
checkRedeemer
    :: forall inn m
    . (FromData (RedeemerType inn), MonadError ConnectionError m)
    => TypedValidator inn
    -> Redeemer
    -> m (RedeemerType inn)
checkRedeemer _ (Redeemer d) =
    case fromBuiltinData d of
        Just v  -> pure v
        Nothing -> throwError $ WrongRedeemerType d

-- | Checks that the given datum has the right type.
checkDatum
    :: forall a m . (FromData (DatumType a), MonadError ConnectionError m)
    => TypedValidator a
    -> Datum
    -> m (DatumType a)
checkDatum _ (Datum d) =
    case fromBuiltinData d of
        Just v  -> pure v
        Nothing -> throwError $ WrongDatumType d

-- | Create a 'TypedScriptTxIn' from an existing 'TxIn' by checking the types of its parts.
typeScriptTxIn
    :: forall inn m
    . ( FromData (RedeemerType inn)
      , ToData (RedeemerType inn)
      , FromData (DatumType inn)
      , ToData (DatumType inn)
      , MonadError ConnectionError m)
    => (TxOutRef -> Maybe ChainIndexTxOut)
    -> TypedValidator inn
    -> TxIn
    -> m (TypedScriptTxIn inn)
typeScriptTxIn lookupRef si TxIn{txInRef,txInType} = do
    (rs, ds) <- case txInType of
        Just (ConsumeScriptAddress _ rs ds) -> pure (rs, ds)
        Just x                              -> throwError $ WrongInType x
        Nothing                             -> throwError MissingInType
    -- It would be nice to typecheck the validator script here (we used to do that when we
    -- had typed on-chain code), but we can't do that with untyped code!
    rsVal <- checkRedeemer si rs
    _ <- checkDatum si ds
    typedOut <- typeScriptTxOutRef @inn lookupRef si txInRef
    pure $ makeTypedScriptTxIn si rsVal typedOut

-- | Create a 'PubKeyTxIn' from an existing 'TxIn' by checking that it has the right payment type.
typePubKeyTxIn
    :: forall m
    . (MonadError ConnectionError m)
    => TxIn
    -> m PubKeyTxIn
typePubKeyTxIn inn@TxIn{txInType} = do
    case txInType of
        Just ConsumePublicKeyAddress -> pure ()
        Just x                       -> throwError $ WrongInType x
        Nothing                      -> throwError MissingInType

    pure $ PubKeyTxIn inn

-- | Create a 'TypedScriptTxOut' from an existing 'TxOut' by checking the types of its parts.
typeScriptTxOut
    :: forall out m
    . ( FromData (DatumType out)
      , ToData (DatumType out)
      , MonadError ConnectionError m)
    => TypedValidator out
    -> TxOutRef
    -> ChainIndexTxOut
    -> m (TypedScriptTxOut out)
typeScriptTxOut si ref txout = do
    (addr, datum, outVal) <- case preview _ScriptChainIndexTxOut txout of
        Just (addr,_ ,datum, outVal) -> pure (addr, datum, outVal)
        _                            -> throwError $ WrongOutType ExpectedScriptGotPubkey

    ds <- case datum of
      Left dsh -> throwError $ NoDatum ref dsh
      Right ds -> pure ds
    checkValidatorAddress si addr
    dsVal <- checkDatum si ds
    pure $ makeTypedScriptTxOut si dsVal outVal

-- | Create a 'TypedScriptTxOut' from an existing 'TxOut' by checking the types of its parts. To do this we
-- need to cross-reference against the validator script and be able to look up the 'TxOut' to which this
-- reference points.
typeScriptTxOutRef
    :: forall out m
    . ( FromData (DatumType out)
      , ToData (DatumType out)
      , MonadError ConnectionError m)
    => (TxOutRef -> Maybe ChainIndexTxOut)
    -> TypedValidator out
    -> TxOutRef
    -> m (TypedScriptTxOutRef out)
typeScriptTxOutRef lookupRef ct ref = do
    out <- case lookupRef ref of
        Just res -> pure res
        Nothing  -> throwError UnknownRef
    tyOut <- typeScriptTxOut @out ct ref out
    pure $ TypedScriptTxOutRef ref tyOut
=======
module Ledger.Typed.Tx
  {-# DEPRECATED "Use Plutus.Script.Utils.V1.Typed.Scripts instead" #-}
  ( module Plutus.Script.Utils.V1.Typed.Scripts,
  )
where
>>>>>>> 0c379232

import Plutus.Script.Utils.V1.Typed.Scripts<|MERGE_RESOLUTION|>--- conflicted
+++ resolved
@@ -2,273 +2,10 @@
 --   of various ledger types. The ultimate goal is to make sure that the script
 --   types attached to inputs and outputs line up, to avoid type errors at
 --   validation time.
-<<<<<<< HEAD
-module Ledger.Typed.Tx where
-
-import Control.Lens (preview)
-import Ledger.Address (Address, PaymentPubKey, StakePubKey)
-import Ledger.Tx (ChainIndexTxOut, TxIn (TxIn, txInRef, txInType),
-                  TxInType (ConsumePublicKeyAddress, ConsumeScriptAddress),
-                  TxOut (TxOut, txOutAddress, txOutDatumHash, txOutValue), TxOutRef, _ScriptChainIndexTxOut,
-                  pubKeyTxOut)
-import Ledger.Typed.Scripts (DatumType, RedeemerType, TypedValidator, validatorAddress, validatorScript)
-import Plutus.Script.Utils.V1.Scripts (datumHash)
-import Plutus.V1.Ledger.Api (Datum (Datum), DatumHash, Redeemer (Redeemer))
-import Plutus.V1.Ledger.Value qualified as Value
-
-import PlutusTx (BuiltinData, FromData, ToData, builtinDataToData, fromBuiltinData, toBuiltinData)
-
-import Data.Aeson (FromJSON (parseJSON), ToJSON (toJSON), Value (Object), object, (.:), (.=))
-import Data.Aeson.Types (typeMismatch)
-import GHC.Generics (Generic)
-import Prettyprinter (Pretty (pretty), viaShow, (<+>))
-
-import Control.Monad.Except (MonadError, throwError, unless)
-
--- | A 'TxIn' tagged by two phantom types: a list of the types of the data scripts in the transaction; and the connection type of the input.
-data TypedScriptTxIn a = TypedScriptTxIn { tyTxInTxIn :: TxIn, tyTxInOutRef :: TypedScriptTxOutRef a }
-
-instance Eq (DatumType a) => Eq (TypedScriptTxIn a) where
-    l == r =
-        tyTxInTxIn l == tyTxInTxIn r
-        && tyTxInOutRef l == tyTxInOutRef r
-
-instance (FromJSON (DatumType a), FromData (DatumType a), ToData (DatumType a)) => FromJSON (TypedScriptTxIn a) where
-    parseJSON (Object v) =
-        TypedScriptTxIn <$> v .: "tyTxInTxIn" <*> v .: "tyTxInOutRef"
-    parseJSON invalid = typeMismatch "Object" invalid
-
-instance (ToJSON (DatumType a)) => ToJSON (TypedScriptTxIn a) where
-    toJSON TypedScriptTxIn{tyTxInTxIn, tyTxInOutRef} =
-        object ["tyTxInTxIn" .= tyTxInTxIn, "tyTxInOutRef" .= tyTxInOutRef]
-
--- | Create a 'TypedScriptTxIn' from a correctly-typed validator, redeemer, and output ref.
-makeTypedScriptTxIn
-    :: forall inn
-    . (ToData (RedeemerType inn), ToData (DatumType inn))
-    => TypedValidator inn
-    -> RedeemerType inn
-    -> TypedScriptTxOutRef inn
-    -> TypedScriptTxIn inn
-makeTypedScriptTxIn si r tyRef@(TypedScriptTxOutRef ref TypedScriptTxOut{tyTxOutData=d}) =
-    let vs = validatorScript si
-        rs = Redeemer (toBuiltinData r)
-        ds = Datum (toBuiltinData d)
-        txInType = ConsumeScriptAddress vs rs ds
-    in TypedScriptTxIn @inn (TxIn ref (Just txInType)) tyRef
-
-txInValue :: TypedScriptTxIn a -> Value.Value
-txInValue = txOutValue . tyTxOutTxOut . tyTxOutRefOut . tyTxInOutRef
-
--- | A public-key 'TxIn'. We need this to be sure that it is not a script input.
-newtype PubKeyTxIn = PubKeyTxIn { unPubKeyTxIn :: TxIn }
-    deriving stock (Eq, Generic)
-    deriving newtype (FromJSON, ToJSON)
-
--- | Create a 'PubKeyTxIn'.
-makePubKeyTxIn :: TxOutRef -> PubKeyTxIn
-makePubKeyTxIn ref = PubKeyTxIn . TxIn ref . Just $ ConsumePublicKeyAddress
-
--- | A 'TxOut' tagged by a phantom type: and the connection type of the output.
-data TypedScriptTxOut a = (FromData (DatumType a), ToData (DatumType a)) => TypedScriptTxOut { tyTxOutTxOut :: TxOut, tyTxOutData :: DatumType a }
-
-instance Eq (DatumType a) => Eq (TypedScriptTxOut a) where
-    l == r =
-        tyTxOutTxOut l == tyTxOutTxOut r
-        && tyTxOutData l == tyTxOutData r
-
-instance (FromJSON (DatumType a), FromData (DatumType a), ToData (DatumType a)) => FromJSON (TypedScriptTxOut a) where
-    parseJSON (Object v) =
-        TypedScriptTxOut <$> v .: "tyTxOutTxOut" <*> v .: "tyTxOutData"
-    parseJSON invalid = typeMismatch "Object" invalid
-
-instance (ToJSON (DatumType a)) => ToJSON (TypedScriptTxOut a) where
-    toJSON TypedScriptTxOut{tyTxOutTxOut, tyTxOutData} =
-        object ["tyTxOutTxOut" .= tyTxOutTxOut, "tyTxOutData" .= tyTxOutData]
-
--- | Create a 'TypedScriptTxOut' from a correctly-typed data script, an address, and a value.
-makeTypedScriptTxOut
-    :: forall out
-    . (ToData (DatumType out), FromData (DatumType out))
-    => TypedValidator out
-    -> DatumType out
-    -> Value.Value
-    -> TypedScriptTxOut out
-makeTypedScriptTxOut ct d value =
-    let outTy = datumHash $ Datum $ toBuiltinData d
-    in TypedScriptTxOut @out TxOut{txOutAddress = validatorAddress ct, txOutValue=value, txOutDatumHash = Just outTy} d
-
--- | A 'TxOutRef' tagged by a phantom type: and the connection type of the output.
-data TypedScriptTxOutRef a = TypedScriptTxOutRef { tyTxOutRefRef :: TxOutRef, tyTxOutRefOut :: TypedScriptTxOut a }
-
-instance Eq (DatumType a) => Eq (TypedScriptTxOutRef a) where
-    l == r =
-        tyTxOutRefRef l == tyTxOutRefRef r
-        && tyTxOutRefOut l == tyTxOutRefOut r
-
-instance (FromJSON (DatumType a), FromData (DatumType a), ToData (DatumType a)) => FromJSON (TypedScriptTxOutRef a) where
-    parseJSON (Object v) =
-        TypedScriptTxOutRef <$> v .: "tyTxOutRefRef" <*> v .: "tyTxOutRefOut"
-    parseJSON invalid = typeMismatch "Object" invalid
-
-instance (ToJSON (DatumType a)) => ToJSON (TypedScriptTxOutRef a) where
-    toJSON TypedScriptTxOutRef{tyTxOutRefRef, tyTxOutRefOut} =
-        object ["tyTxOutRefRef" .= tyTxOutRefRef, "tyTxOutRefOut" .= tyTxOutRefOut]
-
--- | A public-key 'TxOut'. We need this to be sure that it is not a script output.
-newtype PubKeyTxOut = PubKeyTxOut { unPubKeyTxOut :: TxOut }
-    deriving stock (Eq, Generic)
-    deriving newtype (FromJSON, ToJSON)
-
--- | Create a 'PubKeyTxOut'.
-makePubKeyTxOut :: Value.Value -> PaymentPubKey -> Maybe StakePubKey -> PubKeyTxOut
-makePubKeyTxOut value pk sk = PubKeyTxOut $ pubKeyTxOut value pk sk
-
-data WrongOutTypeError =
-    ExpectedScriptGotPubkey
-    | ExpectedPubkeyGotScript
-    deriving stock (Show, Eq, Ord, Generic)
-    deriving anyclass (ToJSON, FromJSON)
-
--- | An error we can get while trying to type an existing transaction part.
-data ConnectionError =
-    WrongValidatorAddress Address Address
-    | WrongOutType WrongOutTypeError
-    | WrongInType TxInType
-    | MissingInType
-    | WrongValidatorType String
-    | WrongRedeemerType BuiltinData
-    | WrongDatumType BuiltinData
-    | NoDatum TxOutRef DatumHash
-    | UnknownRef
-    deriving stock (Show, Eq, Ord, Generic)
-    deriving anyclass (ToJSON, FromJSON)
-
-instance Pretty ConnectionError where
-    pretty = \case
-        WrongValidatorAddress a1 a2 -> "Wrong validator address. Expected:" <+> pretty a1 <+> "Actual:" <+> pretty a2
-        WrongOutType t              -> "Wrong out type:" <+> viaShow t
-        WrongInType t               -> "Wrong in type:" <+> viaShow t
-        MissingInType               -> "Missing in type"
-        WrongValidatorType t        -> "Wrong validator type:" <+> pretty t
-        WrongRedeemerType d         -> "Wrong redeemer type" <+> pretty (builtinDataToData d)
-        WrongDatumType d            -> "Wrong datum type" <+> pretty (builtinDataToData d)
-        NoDatum t d                 -> "No datum with hash " <+> pretty d <+> "for tx output" <+> pretty t
-        UnknownRef                  -> "Unknown reference"
-
--- | Checks that the given validator hash is consistent with the actual validator.
-checkValidatorAddress :: forall a m . (MonadError ConnectionError m) => TypedValidator a -> Address -> m ()
-checkValidatorAddress ct actualAddr = do
-    let expectedAddr = validatorAddress ct
-    unless (expectedAddr == actualAddr) $ throwError $ WrongValidatorAddress expectedAddr actualAddr
-
--- | Checks that the given redeemer script has the right type.
-checkRedeemer
-    :: forall inn m
-    . (FromData (RedeemerType inn), MonadError ConnectionError m)
-    => TypedValidator inn
-    -> Redeemer
-    -> m (RedeemerType inn)
-checkRedeemer _ (Redeemer d) =
-    case fromBuiltinData d of
-        Just v  -> pure v
-        Nothing -> throwError $ WrongRedeemerType d
-
--- | Checks that the given datum has the right type.
-checkDatum
-    :: forall a m . (FromData (DatumType a), MonadError ConnectionError m)
-    => TypedValidator a
-    -> Datum
-    -> m (DatumType a)
-checkDatum _ (Datum d) =
-    case fromBuiltinData d of
-        Just v  -> pure v
-        Nothing -> throwError $ WrongDatumType d
-
--- | Create a 'TypedScriptTxIn' from an existing 'TxIn' by checking the types of its parts.
-typeScriptTxIn
-    :: forall inn m
-    . ( FromData (RedeemerType inn)
-      , ToData (RedeemerType inn)
-      , FromData (DatumType inn)
-      , ToData (DatumType inn)
-      , MonadError ConnectionError m)
-    => (TxOutRef -> Maybe ChainIndexTxOut)
-    -> TypedValidator inn
-    -> TxIn
-    -> m (TypedScriptTxIn inn)
-typeScriptTxIn lookupRef si TxIn{txInRef,txInType} = do
-    (rs, ds) <- case txInType of
-        Just (ConsumeScriptAddress _ rs ds) -> pure (rs, ds)
-        Just x                              -> throwError $ WrongInType x
-        Nothing                             -> throwError MissingInType
-    -- It would be nice to typecheck the validator script here (we used to do that when we
-    -- had typed on-chain code), but we can't do that with untyped code!
-    rsVal <- checkRedeemer si rs
-    _ <- checkDatum si ds
-    typedOut <- typeScriptTxOutRef @inn lookupRef si txInRef
-    pure $ makeTypedScriptTxIn si rsVal typedOut
-
--- | Create a 'PubKeyTxIn' from an existing 'TxIn' by checking that it has the right payment type.
-typePubKeyTxIn
-    :: forall m
-    . (MonadError ConnectionError m)
-    => TxIn
-    -> m PubKeyTxIn
-typePubKeyTxIn inn@TxIn{txInType} = do
-    case txInType of
-        Just ConsumePublicKeyAddress -> pure ()
-        Just x                       -> throwError $ WrongInType x
-        Nothing                      -> throwError MissingInType
-
-    pure $ PubKeyTxIn inn
-
--- | Create a 'TypedScriptTxOut' from an existing 'TxOut' by checking the types of its parts.
-typeScriptTxOut
-    :: forall out m
-    . ( FromData (DatumType out)
-      , ToData (DatumType out)
-      , MonadError ConnectionError m)
-    => TypedValidator out
-    -> TxOutRef
-    -> ChainIndexTxOut
-    -> m (TypedScriptTxOut out)
-typeScriptTxOut si ref txout = do
-    (addr, datum, outVal) <- case preview _ScriptChainIndexTxOut txout of
-        Just (addr,_ ,datum, outVal) -> pure (addr, datum, outVal)
-        _                            -> throwError $ WrongOutType ExpectedScriptGotPubkey
-
-    ds <- case datum of
-      Left dsh -> throwError $ NoDatum ref dsh
-      Right ds -> pure ds
-    checkValidatorAddress si addr
-    dsVal <- checkDatum si ds
-    pure $ makeTypedScriptTxOut si dsVal outVal
-
--- | Create a 'TypedScriptTxOut' from an existing 'TxOut' by checking the types of its parts. To do this we
--- need to cross-reference against the validator script and be able to look up the 'TxOut' to which this
--- reference points.
-typeScriptTxOutRef
-    :: forall out m
-    . ( FromData (DatumType out)
-      , ToData (DatumType out)
-      , MonadError ConnectionError m)
-    => (TxOutRef -> Maybe ChainIndexTxOut)
-    -> TypedValidator out
-    -> TxOutRef
-    -> m (TypedScriptTxOutRef out)
-typeScriptTxOutRef lookupRef ct ref = do
-    out <- case lookupRef ref of
-        Just res -> pure res
-        Nothing  -> throwError UnknownRef
-    tyOut <- typeScriptTxOut @out ct ref out
-    pure $ TypedScriptTxOutRef ref tyOut
-=======
 module Ledger.Typed.Tx
   {-# DEPRECATED "Use Plutus.Script.Utils.V1.Typed.Scripts instead" #-}
   ( module Plutus.Script.Utils.V1.Typed.Scripts,
   )
 where
->>>>>>> 0c379232
 
 import Plutus.Script.Utils.V1.Typed.Scripts