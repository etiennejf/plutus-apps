{-# LANGUAGE ConstraintKinds     #-}
{-# LANGUAGE DeriveAnyClass      #-}
{-# LANGUAGE DeriveGeneric       #-}
{-# LANGUAGE DerivingVia         #-}
{-# LANGUAGE FlexibleContexts    #-}
{-# LANGUAGE FlexibleInstances   #-}
{-# LANGUAGE LambdaCase          #-}
{-# LANGUAGE NamedFieldPuns      #-}
{-# LANGUAGE NumericUnderscores  #-}
{-# LANGUAGE ScopedTypeVariables #-}

-- | An index of unspent transaction outputs, and some functions for validating
--   transactions using the index.
module Ledger.Index(
    -- * Types for transaction validation based on UTXO index
    UtxoIndex(..),
    insert,
    insertCollateral,
    insertBlock,
    initialise,
    lookup,
    ValidationError(..),
    ValidationErrorInPhase,
    ValidationPhase(..),
    minFee,
    maxFee,
    minAdaTxOut,
<<<<<<< HEAD
    minLovelaceTxOut,
    mkPV1TxInfo,
    mkPV2TxInfo,
    pubKeyTxIns,
    scriptTxIns,
    maxMinAdaTxOut,
    -- * Actual validation
    validateTransaction,
    validateTransactionOffChain,
    checkValidInputs,
    -- * Script validation events
    ScriptType(..),
    ScriptValidationEvent(..),
    PV1.ExBudget(..),
    PV1.ExCPU(..),
    PV1.ExMemory(..),
    PV1.SatInt,
    ValidatorMode(..),
    getScript
=======
    maxMinAdaTxOut,
    pubKeyTxIns,
    scriptTxIns,
    -- * Script validation events
    Api.ExBudget(..),
    Api.ExCPU(..),
    Api.ExMemory(..),
    Api.SatInt,
>>>>>>> dfed8a8d
    ) where

import Prelude hiding (lookup)

<<<<<<< HEAD
import Cardano.Api (Lovelace (..))
import Control.Lens (Fold, folding, toListOf, view, (&), (^.))
import Control.Monad
import Control.Monad.Except (ExceptT, MonadError (..), runExcept, runExceptT)
import Control.Monad.Reader (MonadReader (..), ReaderT (..), ask)
import Control.Monad.Writer (MonadWriter, Writer, runWriter, tell)
import Data.Aeson (FromJSON (..), ToJSON (..))
import Data.Foldable (asum, fold, foldl', for_, traverse_)
import Data.Map qualified as Map
import Data.Text (Text)
import GHC.Generics (Generic)
import Ledger.Ada (Ada)
import Ledger.Ada qualified as Ada
=======
import Control.Lens (Fold, folding)
import Control.Monad.Except (MonadError (..))
import Data.Foldable (foldl')
import Data.Map qualified as Map
>>>>>>> dfed8a8d
import Ledger.Blockchain
import Ledger.Index.Internal
import Ledger.Orphans ()
<<<<<<< HEAD
import Ledger.Params (Params (pSlotConfig))
import Ledger.Scripts (mintingPolicyHash, validatorHash)
import Ledger.Slot qualified as Slot
import Ledger.TimeSlot qualified as TimeSlot
import Ledger.Tx
import Ledger.Tx.CardanoAPI (fromCardanoTxOutToPV1TxInfoTxOut, fromCardanoTxOutToPV2TxInfoTxOut)
import Ledger.Validation (evaluateMinLovelaceOutput, fromPlutusTxOut)
import Plutus.Script.Utils.V2.Scripts qualified as PV2
import Plutus.V1.Ledger.Address (Address (Address, addressCredential))
import Plutus.V1.Ledger.Api qualified as PV1
import Plutus.V1.Ledger.Credential (Credential (..))
import Plutus.V1.Ledger.Interval qualified as Interval
import Plutus.V1.Ledger.Scripts
import Plutus.V1.Ledger.Scripts qualified as Scripts
import Plutus.V1.Ledger.Value qualified as V
import Plutus.V2.Ledger.Api qualified as PV2
import PlutusPrelude (first)
import PlutusTx (toBuiltinData)
import PlutusTx.AssocMap qualified as AMap
import PlutusTx.Prelude qualified as P

-- | Context for validating transactions. We need access to the unspent
--   transaction outputs of the blockchain, and we can throw 'ValidationError's.
type ValidationMonad m = (MonadReader ValidationCtx m, MonadError ValidationError m, MonadWriter [ScriptValidationEvent] m)

data ValidationCtx = ValidationCtx { vctxIndex :: UtxoIndex, vctxParams :: Params }

-- | Create an index of all UTxOs on the chain.
initialise :: Blockchain -> UtxoIndex
initialise = UtxoIndex . unspentOutputs
=======
import Ledger.Tx (CardanoTx (..), updateUtxoCollateral)
import Plutus.V1.Ledger.Ada (Ada)
import Plutus.V1.Ledger.Ada qualified as Ada
import Plutus.V1.Ledger.Api qualified as Api
import Plutus.V1.Ledger.Tx hiding (pubKeyTxIns, scriptTxIns, updateUtxoCollateral)
import Plutus.V1.Ledger.Value qualified as V
>>>>>>> dfed8a8d

-- | Update the index for the addition of a transaction.
insert :: CardanoTx -> UtxoIndex -> UtxoIndex
insert tx = UtxoIndex . updateUtxo tx . getIndex

-- | Update the index for the addition of only the collateral inputs of a failed transaction.
insertCollateral :: CardanoTx -> UtxoIndex -> UtxoIndex
insertCollateral tx = UtxoIndex . updateUtxoCollateral tx . getIndex

-- | Update the index for the addition of a block.
insertBlock :: Block -> UtxoIndex -> UtxoIndex
insertBlock blck i = foldl' (flip (eitherTx insertCollateral insert)) i blck

-- | Find an unspent transaction output by the 'TxOutRef' that spends it.
lookup :: MonadError ValidationError m => TxOutRef -> UtxoIndex -> m TxOut
lookup i index = case Map.lookup i $ getIndex index of
    Just t  -> pure t
    Nothing -> throwError $ TxOutRefNotFound i

<<<<<<< HEAD
-- | A monad for running transaction validation inside, which is an instance of 'ValidationMonad'.
newtype Validation a = Validation { _runValidation :: (ReaderT ValidationCtx (ExceptT ValidationError (Writer [ScriptValidationEvent]))) a }
    deriving newtype (Functor, Applicative, Monad, MonadReader ValidationCtx, MonadError ValidationError, MonadWriter [ScriptValidationEvent])

-- | Run a 'Validation' on a 'UtxoIndex'.
runValidation :: Validation (Maybe ValidationErrorInPhase) -> ValidationCtx -> (Maybe ValidationErrorInPhase, [ScriptValidationEvent])
runValidation l ctx = runWriter $ fmap (either (\e -> Just (Phase1, e)) id) $ runExceptT $ runReaderT (_runValidation l) ctx

-- | Determine the unspent value that a ''TxOutRef' refers to.
lkpValue :: ValidationMonad m => TxOutRef -> m V.Value
lkpValue = fmap txOutValue . lkpTxOut

-- | Find an unspent transaction output by its reference. Assumes that the
--   output for this reference exists. If you want to handle the lookup error
--   you can use 'runLookup'.
lkpTxOut :: ValidationMonad m => TxOutRef -> m TxOut
lkpTxOut t = lookup t . vctxIndex =<< ask

-- | Filter to get only the script inputs.
scriptTxIns :: Fold [TxIn] TxIn
scriptTxIns = (\x -> folding x) . filter $ \case
    TxIn{ txInType = Just ScriptAddress{} } -> True
    _                                       -> False

-- | Filter to get only the pubkey inputs.
pubKeyTxIns :: Fold [TxIn] TxIn
pubKeyTxIns = folding (filter (\TxIn{ txInType = t } -> t == Just ConsumePublicKeyAddress))


-- | Validate a transaction in a 'ValidationMonad' context.
validateTransaction :: ValidationMonad m
    => Slot.Slot
    -> Tx
    -> m (Maybe ValidationErrorInPhase)
validateTransaction h t = do
    -- Phase 1 validation
    checkSlotRange h t
    _ <- lkpOutputs $ toListOf (inputs . scriptTxInputs) t

    -- see note [Minting of Ada]
    emptyUtxoSet <- reader (Map.null . getIndex . vctxIndex)
    unless emptyUtxoSet (checkTransactionFee t)

    validateTransactionOffChain t

validateTransactionOffChain :: ValidationMonad m
    => Tx
    -> m (Maybe ValidationErrorInPhase)
validateTransactionOffChain t = do
    checkValuePreserved t
    checkPositiveValues t
    checkMinAdaInTxOutputs t
    checkFeeIsAda t

    -- see note [Minting of Ada]
    emptyUtxoSet <- reader (Map.null . getIndex . vctxIndex)
    unless emptyUtxoSet (checkMintingAuthorised t)

    checkValidInputs (toListOf (inputs . pubKeyTxInputs)) t
    checkValidInputs (view collateralInputs) t

    (do
        -- Phase 2 validation
        checkValidInputs (toListOf (inputs . scriptTxInputs)) t
        unless emptyUtxoSet (checkMintingScripts t)

        pure Nothing
        ) `catchError` (\e -> pure (Just (Phase2, e)))

-- | Check that a transaction can be validated in the given slot.
checkSlotRange :: ValidationMonad m => Slot.Slot -> Tx -> m ()
checkSlotRange sl tx =
    if Interval.member sl (txValidRange tx)
    then pure ()
    else throwError $ CurrentSlotOutOfRange sl

-- | Check if the inputs of the transaction consume outputs that exist, and
--   can be unlocked by the signatures or validator scripts of the inputs.
checkValidInputs :: ValidationMonad m => (Tx -> [TxInput]) -> Tx -> m ()
checkValidInputs getInputs tx = do
    let tid = txId tx
        sigs = tx ^. signatures
    outs <- map (first $ fillTxInputWitnesses tx) <$> lkpOutputs (getInputs tx)
    matches <- traverse (uncurry (matchInputOutput tid sigs)) outs
    traverse_ (checkMatch tx) matches

-- | Match each input of the transaction with the output that it spends.
lkpOutputs :: ValidationMonad m => [TxInput] -> m [(TxInput, TxOut)]
lkpOutputs = traverse (\t -> traverse (lkpTxOut . txInputRef) (t, t))
=======
-- | Filter to get only the script inputs.
scriptTxIns :: Fold [TxIn] TxIn
scriptTxIns = (\x -> folding x) . filter $ \case
    TxIn{ txInType = Just ConsumeScriptAddress{} } -> True
    _                                              -> False

-- | Filter to get only the pubkey inputs.
pubKeyTxIns :: Fold [TxIn] TxIn
pubKeyTxIns = folding (filter (\TxIn{ txInType = t } -> t == Just ConsumePublicKeyAddress))
>>>>>>> dfed8a8d

{- note [Minting of Ada]

'checkMintingAuthorised' will never allow a transaction that mints Ada.
Ada's currency symbol is the empty bytestring, and it can never be matched by a
validator script whose hash is its symbol.

Therefore 'checkMintingAuthorised' should not be applied to the first transaction in
the blockchain.

-}

<<<<<<< HEAD
-- | Check whether each currency minted by the transaction is matched by
--   a corresponding minting policy script (in the form of a pay-to-script
--   output of the currency's address).
--
checkMintingAuthorised :: ValidationMonad m => Tx -> m ()
checkMintingAuthorised tx =
    let
        -- See note [Mint and Fee fields must have ada symbol].
        mintedCurrencies = filter ((/=) Ada.adaSymbol) $ V.symbols (txMint tx)

        mpsScriptHashes = Scripts.MintingPolicyHash . V.unCurrencySymbol <$> mintedCurrencies

        lockingScripts = Map.keys $ txMintingScripts tx

        mintedWithoutScript = filter (\c -> c `notElem` lockingScripts) mpsScriptHashes
    in
        traverse_ (throwError . MintWithoutScript) mintedWithoutScript

checkMintingScripts :: forall m . ValidationMonad m => Tx -> m ()
checkMintingScripts tx = do
    forM_ (Map.assocs $ txMintingScripts tx) $ \(mph, red) -> do
        let cs :: V.CurrencySymbol
            cs = V.mpsSymbol mph

        Versioned mp lang <- case lookupMintingPolicy (txScripts tx) mph of
            Just vl | mintingPolicyHash vl == mph -> pure vl
            _                                     -> throwError $ MintWithoutScript mph

        ctx <-
            if lang == PlutusV1 then do
                txInfo <- mkPV1TxInfo tx
                pure $ Context $ toBuiltinData $ PV1.ScriptContext { PV1.scriptContextPurpose = PV1.Minting cs, PV1.scriptContextTxInfo = txInfo }
            else do
                txInfo <- mkPV2TxInfo tx
                pure $ Context $ toBuiltinData $ PV2.ScriptContext { PV2.scriptContextPurpose = PV2.Minting cs, PV2.scriptContextTxInfo = txInfo }

        case runExcept $ runMintingPolicyScript ctx mp red of
            Left e  -> do
                tell [mpsValidationEvent ctx mp red (Left e)]
                throwError $ ScriptFailure e
            res -> tell [mpsValidationEvent ctx mp red res]

-- | A matching pair of transaction input and transaction output, ensuring that they are of matching types also.
data InOutMatch =
    ScriptMatch
        TxOutRef
        (Versioned Validator)
        Redeemer
        Datum
    | PubKeyMatch TxId PubKey Signature
    deriving (Eq, Ord, Show)

-- | Match a transaction input with the output that it consumes, ensuring that
--   both are of the same type (pubkey or pay-to-script).
matchInputOutput :: ValidationMonad m
    => TxId
    -- ^ Hash of the transaction that is being verified
    -> Map.Map PubKey Signature
    -- ^ Signatures provided with the transaction
    -> TxIn
    -- ^ Input that allegedly spends the output
    -> TxOut
    -- ^ The unspent transaction output we are trying to unlock
    -> m InOutMatch
matchInputOutput txid mp txin txo = case (txInType txin, txOutDatumHash txo, txOutAddress txo) of
    (Just (ScriptAddress (Left v) r d), Just dh, Address{addressCredential=ScriptCredential vh}) -> do
        unless (PV2.datumHash d == dh) $ throwError $ InvalidDatumHash d dh
        unless (validatorHash v == vh) $ throwError $ InvalidScriptHash (unversioned v) vh
        pure $ ScriptMatch (txInRef txin) v r d
    (Just ConsumePublicKeyAddress, _, Address{addressCredential=PubKeyCredential pkh}) ->
        let sigMatches = flip fmap (Map.toList mp) $ \(pk,sig) ->
                if pubKeyHash pk == pkh
                then Just (PubKeyMatch txid pk sig)
                else Nothing
        in case asum sigMatches of
            Just m  -> pure m
            Nothing -> throwError $ SignatureMissing pkh
    _ -> throwError $ InOutTypeMismatch txin txo

-- | Check that a matching pair of transaction input and transaction output is
--   valid. If this is a pay-to-script output then the script hash needs to be
--   correct and script evaluation has to terminate successfully. If this is a
--   pay-to-pubkey output then the signature needs to match the public key that
--   locks it.
checkMatch :: ValidationMonad m => Tx -> InOutMatch -> m ()
checkMatch tx = \case
    ScriptMatch txOutRef (Versioned vl PlutusV1) r d -> do
        txInfo <- mkPV1TxInfo tx
        let
            ptx' = PV1.ScriptContext { PV1.scriptContextTxInfo = txInfo, PV1.scriptContextPurpose = PV1.Spending txOutRef }
            vd = Context (PV1.toBuiltinData ptx')
        case runExcept $ runScript vd vl d r of
            Left e -> do
                tell [validatorScriptValidationEvent vd vl d r (Left e)]
                throwError $ ScriptFailure e
            res -> tell [validatorScriptValidationEvent vd vl d r res]
    ScriptMatch txOutRef (Versioned vl PlutusV2) r d -> do
        txInfo <- mkPV2TxInfo tx
        let
            ptx' = PV2.ScriptContext { PV2.scriptContextTxInfo = txInfo, PV2.scriptContextPurpose = PV2.Spending txOutRef }
            vd = Context (PV2.toBuiltinData ptx')
        case runExcept $ runScript vd vl d r of
            Left e -> do
                tell [validatorScriptValidationEvent vd vl d r (Left e)]
                throwError $ ScriptFailure e
            res -> tell [validatorScriptValidationEvent vd vl d r res]
    PubKeyMatch msg pk sig -> unless (signedBy sig pk msg) $ throwError $ InvalidSignature pk sig

-- | Check if the value produced by a transaction equals the value consumed by it.
checkValuePreserved :: ValidationMonad m => Tx -> m ()
checkValuePreserved t = do
    inVal <- (P.+) (txMint t) <$> fmap fold (traverse (lkpValue . txInputRef) (view inputs t))
    let outVal = txFee t P.+ foldMap txOutValue (txOutputs t)
    if outVal == inVal
    then pure ()
    else throwError $ ValueNotPreserved inVal outVal

-- | Check if all values produced and consumed by a transaction are non-negative.
checkPositiveValues :: ValidationMonad m => Tx -> m ()
checkPositiveValues t =
    if validValuesTx t
    then pure ()
    else throwError $ NegativeValue t

=======
>>>>>>> dfed8a8d
{-# INLINABLE minAdaTxOut #-}
-- An estimate of the minimum required Ada for each tx output.
--
-- TODO: Should be removed.
minAdaTxOut :: Ada
minAdaTxOut = Ada.lovelaceOf minTxOut

{-# INLINABLE minTxOut #-}
minTxOut :: Integer
minTxOut = 2_000_000

{-# INLINABLE maxMinAdaTxOut #-}
{-
maxMinAdaTxOut = maxTxOutSize * coinsPerUTxOWord
coinsPerUTxOWord = 34_482
maxTxOutSize = utxoEntrySizeWithoutVal + maxValSizeInWords + dataHashSize
utxoEntrySizeWithoutVal = 27
maxValSizeInWords = 500
dataHashSize = 10

These values are partly protocol parameters-based, but since this is used in on-chain code
we want a constant to reduce code size.
-}
maxMinAdaTxOut :: Ada
maxMinAdaTxOut = Ada.lovelaceOf 18_516_834

<<<<<<< HEAD
-- Minimum required Lovelace for each tx output.
--
minLovelaceTxOut :: Lovelace
minLovelaceTxOut = Lovelace minTxOut

-- | Check if each transaction outputs produced a minimum lovelace output.
checkMinAdaInTxOutputs :: ValidationMonad m => Tx -> m ()
checkMinAdaInTxOutputs t@Tx { txOutputs } = do
    params <- vctxParams <$> ask
    for_ txOutputs $ \txOut -> do
        let
            minAdaTxOut' =
                fromPlutusTxOut txOut & \txOut' -> evaluateMinLovelaceOutput params txOut'
        if Ada.fromValue (txOutValue txOut) >= minAdaTxOut'
            then pure ()
            else throwError $ ValueContainsLessThanMinAda t txOut (Ada.toValue minAdaTxOut')

-- | Check if the fees are paid exclusively in Ada.
checkFeeIsAda :: ValidationMonad m => Tx -> m ()
checkFeeIsAda t =
    if (Ada.toValue $ Ada.fromValue $ txFee t) == txFee t
    then pure ()
    else throwError $ NonAdaFees t

=======
>>>>>>> dfed8a8d
-- | Minimum transaction fee.
minFee :: Tx -> V.Value
minFee = const (Ada.lovelaceValueOf 10)

-- | TODO Should be calculated based on the maximum script size permitted on
-- the Cardano blockchain.
maxFee :: Ada
<<<<<<< HEAD
maxFee = Ada.lovelaceOf 1_000_000

-- | Check that transaction fee is bigger than the minimum fee.
--   Skip the check on the first transaction (no inputs).
checkTransactionFee :: ValidationMonad m => Tx -> m ()
checkTransactionFee tx =
    if minFee tx `V.leq` txFee tx
    then pure ()
    else throwError $ TransactionFeeTooLow (txFee tx) (minFee tx)

-- | Create the data about the transaction which will be passed to a PV1
-- validator script.
mkPV1TxInfo :: ValidationMonad m => Tx -> m PV1.TxInfo
mkPV1TxInfo tx = do
    slotCfg <- pSlotConfig . vctxParams <$> ask
    txins <- traverse mkPV1TxInInfo $ view inputs tx
    let plutusTxOutputs = map (fromCardanoTxOutToPV1TxInfoTxOut . getTxOut) $ txOutputs tx
    pure $ PV1.TxInfo
            { PV1.txInfoInputs = txins
            -- See note [Mint and Fee fields must have ada symbol]
            , PV1.txInfoOutputs = plutusTxOutputs
            , PV1.txInfoMint = Ada.lovelaceValueOf 0 <> txMint tx
            , PV1.txInfoFee = Ada.lovelaceValueOf 0 <> txFee tx
            , PV1.txInfoDCert = [] -- DCerts not supported in emulator
            , PV1.txInfoWdrl = [] -- Withdrawals not supported in emulator
            , PV1.txInfoValidRange = TimeSlot.slotRangeToPOSIXTimeRange slotCfg $ txValidRange tx
            , PV1.txInfoSignatories = fmap pubKeyHash $ Map.keys (tx ^. signatures)
            , PV1.txInfoData = Map.toList (tx ^. datumWitnesses)
            , PV1.txInfoId = txId tx
            }


-- | Create the data about a transaction input which will be passed to a
-- PlutusV1 validator script.
mkPV1TxInInfo :: ValidationMonad m => TxInput -> m PV1.TxInInfo
mkPV1TxInInfo i = do
    txOut <- fromCardanoTxOutToPV1TxInfoTxOut . getTxOut <$> lkpTxOut (txInputRef i)
    pure $ PV1.TxInInfo{PV1.txInInfoOutRef = txInputRef i, PV1.txInInfoResolved=txOut}

-- | Create the data about the transaction which will be passed to a PV2
-- validator script.
mkPV2TxInfo :: ValidationMonad m => Tx -> m PV2.TxInfo
mkPV2TxInfo tx = do
    slotCfg <- pSlotConfig . vctxParams <$> ask
    txIns <- traverse mkPV2TxInInfo $ view inputs tx
    txRefIns <- traverse mkPV2TxInInfo $ view referenceInputs tx
    let plutusTxOutputs = map (fromCardanoTxOutToPV2TxInfoTxOut . getTxOut) $ txOutputs tx
    pure $ PV2.TxInfo
            { PV2.txInfoInputs = txIns
            , PV2.txInfoReferenceInputs = txRefIns
            -- See note [Mint and Fee fields must have ada symbol]
            , PV2.txInfoOutputs = plutusTxOutputs
            , PV2.txInfoMint = Ada.lovelaceValueOf 0 <> txMint tx
            , PV2.txInfoFee = Ada.lovelaceValueOf 0 <> txFee tx
            , PV2.txInfoDCert = [] -- DCerts not supported in emulator
            , PV2.txInfoWdrl = AMap.empty -- Withdrawals not supported in emulator
            , PV2.txInfoValidRange = TimeSlot.slotRangeToPOSIXTimeRange slotCfg $ txValidRange tx
            , PV2.txInfoSignatories = fmap pubKeyHash $ Map.keys (tx ^. signatures)
            , PV2.txInfoData = AMap.fromList . Map.toList $  tx ^. datumWitnesses
            , PV2.txInfoRedeemers = AMap.fromList . Map.toList $ txRedeemers tx
            , PV2.txInfoId = txId tx
            }

-- | Create the data about a transaction input which will be passed to a
-- PlutusV2 validator script.
mkPV2TxInInfo :: ValidationMonad m => TxInput -> m PV2.TxInInfo
mkPV2TxInInfo TxInput{txInputRef} = do
    txOut <- fromCardanoTxOutToPV2TxInfoTxOut . getTxOut <$> lkpTxOut txInputRef
    pure $ PV2.TxInInfo txInputRef txOut

data ScriptType = ValidatorScript Validator Datum | MintingPolicyScript MintingPolicy
    deriving stock (Eq, Show, Generic)
    deriving anyclass (ToJSON, FromJSON)

-- | A script (MPS or validator) that was run during transaction validation
data ScriptValidationEvent =
    ScriptValidationEvent
        { sveScript   :: Script -- ^ The script applied to all arguments
        , sveResult   :: Either ScriptError (PV1.ExBudget, [Text]) -- ^ Result of running the script: an error or the 'ExBudget' and trace logs
        , sveRedeemer :: Redeemer
        , sveType     :: ScriptType -- ^ What type of script it was
        }
    | ScriptValidationResultOnlyEvent
        { sveResult   :: Either ScriptError (PV1.ExBudget, [Text])
        }
    deriving stock (Eq, Show, Generic)
    deriving anyclass (ToJSON, FromJSON)

validatorScriptValidationEvent
    :: Context
    -> Validator
    -> Datum
    -> Redeemer
    -> Either ScriptError (PV1.ExBudget, [Text])
    -> ScriptValidationEvent
validatorScriptValidationEvent ctx validator datum redeemer result =
    ScriptValidationEvent
        { sveScript = applyValidator ctx validator datum redeemer
        , sveResult = result
        , sveRedeemer = redeemer
        , sveType = ValidatorScript validator datum
        }

mpsValidationEvent
    :: Context
    -> MintingPolicy
    -> Redeemer
    -> Either ScriptError (PV1.ExBudget, [Text])
    -> ScriptValidationEvent
mpsValidationEvent ctx mps red result =
    ScriptValidationEvent
        { sveScript = applyMintingPolicyScript ctx mps red
        , sveResult = result
        , sveRedeemer = red
        , sveType = MintingPolicyScript mps
        }

data ValidatorMode = FullyAppliedValidators | UnappliedValidators
    deriving (Eq, Ord, Show)

-- | Get the script from a @ScriptValidationEvent@ in either fully applied or unapplied form.
getScript :: ValidatorMode -> ScriptValidationEvent -> Script
getScript FullyAppliedValidators ScriptValidationEvent{sveScript} = sveScript
getScript UnappliedValidators ScriptValidationEvent{sveType} =
    case sveType of
        ValidatorScript (Validator script) _    -> script
        MintingPolicyScript (MintingPolicy mps) -> mps
getScript _ ScriptValidationResultOnlyEvent{} = error "getScript: unexpected ScriptValidationResultOnlyEvent"
=======
maxFee = Ada.lovelaceOf 1_000_000
>>>>>>> dfed8a8d
<|MERGE_RESOLUTION|>--- conflicted
+++ resolved
@@ -1,11 +1,8 @@
 {-# LANGUAGE ConstraintKinds     #-}
-{-# LANGUAGE DeriveAnyClass      #-}
-{-# LANGUAGE DeriveGeneric       #-}
 {-# LANGUAGE DerivingVia         #-}
 {-# LANGUAGE FlexibleContexts    #-}
 {-# LANGUAGE FlexibleInstances   #-}
 {-# LANGUAGE LambdaCase          #-}
-{-# LANGUAGE NamedFieldPuns      #-}
 {-# LANGUAGE NumericUnderscores  #-}
 {-# LANGUAGE ScopedTypeVariables #-}
 
@@ -25,102 +22,30 @@
     minFee,
     maxFee,
     minAdaTxOut,
-<<<<<<< HEAD
-    minLovelaceTxOut,
-    mkPV1TxInfo,
-    mkPV2TxInfo,
+    maxMinAdaTxOut,
     pubKeyTxIns,
     scriptTxIns,
-    maxMinAdaTxOut,
-    -- * Actual validation
-    validateTransaction,
-    validateTransactionOffChain,
-    checkValidInputs,
-    -- * Script validation events
-    ScriptType(..),
-    ScriptValidationEvent(..),
     PV1.ExBudget(..),
     PV1.ExCPU(..),
     PV1.ExMemory(..),
     PV1.SatInt,
-    ValidatorMode(..),
-    getScript
-=======
-    maxMinAdaTxOut,
-    pubKeyTxIns,
-    scriptTxIns,
-    -- * Script validation events
-    Api.ExBudget(..),
-    Api.ExCPU(..),
-    Api.ExMemory(..),
-    Api.SatInt,
->>>>>>> dfed8a8d
     ) where
 
 import Prelude hiding (lookup)
 
-<<<<<<< HEAD
-import Cardano.Api (Lovelace (..))
-import Control.Lens (Fold, folding, toListOf, view, (&), (^.))
-import Control.Monad
-import Control.Monad.Except (ExceptT, MonadError (..), runExcept, runExceptT)
-import Control.Monad.Reader (MonadReader (..), ReaderT (..), ask)
-import Control.Monad.Writer (MonadWriter, Writer, runWriter, tell)
-import Data.Aeson (FromJSON (..), ToJSON (..))
-import Data.Foldable (asum, fold, foldl', for_, traverse_)
-import Data.Map qualified as Map
-import Data.Text (Text)
-import GHC.Generics (Generic)
-import Ledger.Ada (Ada)
-import Ledger.Ada qualified as Ada
-=======
 import Control.Lens (Fold, folding)
 import Control.Monad.Except (MonadError (..))
 import Data.Foldable (foldl')
 import Data.Map qualified as Map
->>>>>>> dfed8a8d
+import Ledger.Ada (Ada)
+import Ledger.Ada qualified as Ada
 import Ledger.Blockchain
 import Ledger.Index.Internal
 import Ledger.Orphans ()
-<<<<<<< HEAD
-import Ledger.Params (Params (pSlotConfig))
-import Ledger.Scripts (mintingPolicyHash, validatorHash)
-import Ledger.Slot qualified as Slot
-import Ledger.TimeSlot qualified as TimeSlot
-import Ledger.Tx
-import Ledger.Tx.CardanoAPI (fromCardanoTxOutToPV1TxInfoTxOut, fromCardanoTxOutToPV2TxInfoTxOut)
-import Ledger.Validation (evaluateMinLovelaceOutput, fromPlutusTxOut)
-import Plutus.Script.Utils.V2.Scripts qualified as PV2
-import Plutus.V1.Ledger.Address (Address (Address, addressCredential))
+import Ledger.Tx (CardanoTx (..), Tx, TxIn (TxIn, txInType), TxInType (ConsumePublicKeyAddress, ScriptAddress), TxOut,
+                  TxOutRef, updateUtxoCollateral)
 import Plutus.V1.Ledger.Api qualified as PV1
-import Plutus.V1.Ledger.Credential (Credential (..))
-import Plutus.V1.Ledger.Interval qualified as Interval
-import Plutus.V1.Ledger.Scripts
-import Plutus.V1.Ledger.Scripts qualified as Scripts
 import Plutus.V1.Ledger.Value qualified as V
-import Plutus.V2.Ledger.Api qualified as PV2
-import PlutusPrelude (first)
-import PlutusTx (toBuiltinData)
-import PlutusTx.AssocMap qualified as AMap
-import PlutusTx.Prelude qualified as P
-
--- | Context for validating transactions. We need access to the unspent
---   transaction outputs of the blockchain, and we can throw 'ValidationError's.
-type ValidationMonad m = (MonadReader ValidationCtx m, MonadError ValidationError m, MonadWriter [ScriptValidationEvent] m)
-
-data ValidationCtx = ValidationCtx { vctxIndex :: UtxoIndex, vctxParams :: Params }
-
--- | Create an index of all UTxOs on the chain.
-initialise :: Blockchain -> UtxoIndex
-initialise = UtxoIndex . unspentOutputs
-=======
-import Ledger.Tx (CardanoTx (..), updateUtxoCollateral)
-import Plutus.V1.Ledger.Ada (Ada)
-import Plutus.V1.Ledger.Ada qualified as Ada
-import Plutus.V1.Ledger.Api qualified as Api
-import Plutus.V1.Ledger.Tx hiding (pubKeyTxIns, scriptTxIns, updateUtxoCollateral)
-import Plutus.V1.Ledger.Value qualified as V
->>>>>>> dfed8a8d
 
 -- | Update the index for the addition of a transaction.
 insert :: CardanoTx -> UtxoIndex -> UtxoIndex
@@ -140,25 +65,6 @@
     Just t  -> pure t
     Nothing -> throwError $ TxOutRefNotFound i
 
-<<<<<<< HEAD
--- | A monad for running transaction validation inside, which is an instance of 'ValidationMonad'.
-newtype Validation a = Validation { _runValidation :: (ReaderT ValidationCtx (ExceptT ValidationError (Writer [ScriptValidationEvent]))) a }
-    deriving newtype (Functor, Applicative, Monad, MonadReader ValidationCtx, MonadError ValidationError, MonadWriter [ScriptValidationEvent])
-
--- | Run a 'Validation' on a 'UtxoIndex'.
-runValidation :: Validation (Maybe ValidationErrorInPhase) -> ValidationCtx -> (Maybe ValidationErrorInPhase, [ScriptValidationEvent])
-runValidation l ctx = runWriter $ fmap (either (\e -> Just (Phase1, e)) id) $ runExceptT $ runReaderT (_runValidation l) ctx
-
--- | Determine the unspent value that a ''TxOutRef' refers to.
-lkpValue :: ValidationMonad m => TxOutRef -> m V.Value
-lkpValue = fmap txOutValue . lkpTxOut
-
--- | Find an unspent transaction output by its reference. Assumes that the
---   output for this reference exists. If you want to handle the lookup error
---   you can use 'runLookup'.
-lkpTxOut :: ValidationMonad m => TxOutRef -> m TxOut
-lkpTxOut t = lookup t . vctxIndex =<< ask
-
 -- | Filter to get only the script inputs.
 scriptTxIns :: Fold [TxIn] TxIn
 scriptTxIns = (\x -> folding x) . filter $ \case
@@ -168,79 +74,6 @@
 -- | Filter to get only the pubkey inputs.
 pubKeyTxIns :: Fold [TxIn] TxIn
 pubKeyTxIns = folding (filter (\TxIn{ txInType = t } -> t == Just ConsumePublicKeyAddress))
-
-
--- | Validate a transaction in a 'ValidationMonad' context.
-validateTransaction :: ValidationMonad m
-    => Slot.Slot
-    -> Tx
-    -> m (Maybe ValidationErrorInPhase)
-validateTransaction h t = do
-    -- Phase 1 validation
-    checkSlotRange h t
-    _ <- lkpOutputs $ toListOf (inputs . scriptTxInputs) t
-
-    -- see note [Minting of Ada]
-    emptyUtxoSet <- reader (Map.null . getIndex . vctxIndex)
-    unless emptyUtxoSet (checkTransactionFee t)
-
-    validateTransactionOffChain t
-
-validateTransactionOffChain :: ValidationMonad m
-    => Tx
-    -> m (Maybe ValidationErrorInPhase)
-validateTransactionOffChain t = do
-    checkValuePreserved t
-    checkPositiveValues t
-    checkMinAdaInTxOutputs t
-    checkFeeIsAda t
-
-    -- see note [Minting of Ada]
-    emptyUtxoSet <- reader (Map.null . getIndex . vctxIndex)
-    unless emptyUtxoSet (checkMintingAuthorised t)
-
-    checkValidInputs (toListOf (inputs . pubKeyTxInputs)) t
-    checkValidInputs (view collateralInputs) t
-
-    (do
-        -- Phase 2 validation
-        checkValidInputs (toListOf (inputs . scriptTxInputs)) t
-        unless emptyUtxoSet (checkMintingScripts t)
-
-        pure Nothing
-        ) `catchError` (\e -> pure (Just (Phase2, e)))
-
--- | Check that a transaction can be validated in the given slot.
-checkSlotRange :: ValidationMonad m => Slot.Slot -> Tx -> m ()
-checkSlotRange sl tx =
-    if Interval.member sl (txValidRange tx)
-    then pure ()
-    else throwError $ CurrentSlotOutOfRange sl
-
--- | Check if the inputs of the transaction consume outputs that exist, and
---   can be unlocked by the signatures or validator scripts of the inputs.
-checkValidInputs :: ValidationMonad m => (Tx -> [TxInput]) -> Tx -> m ()
-checkValidInputs getInputs tx = do
-    let tid = txId tx
-        sigs = tx ^. signatures
-    outs <- map (first $ fillTxInputWitnesses tx) <$> lkpOutputs (getInputs tx)
-    matches <- traverse (uncurry (matchInputOutput tid sigs)) outs
-    traverse_ (checkMatch tx) matches
-
--- | Match each input of the transaction with the output that it spends.
-lkpOutputs :: ValidationMonad m => [TxInput] -> m [(TxInput, TxOut)]
-lkpOutputs = traverse (\t -> traverse (lkpTxOut . txInputRef) (t, t))
-=======
--- | Filter to get only the script inputs.
-scriptTxIns :: Fold [TxIn] TxIn
-scriptTxIns = (\x -> folding x) . filter $ \case
-    TxIn{ txInType = Just ConsumeScriptAddress{} } -> True
-    _                                              -> False
-
--- | Filter to get only the pubkey inputs.
-pubKeyTxIns :: Fold [TxIn] TxIn
-pubKeyTxIns = folding (filter (\TxIn{ txInType = t } -> t == Just ConsumePublicKeyAddress))
->>>>>>> dfed8a8d
 
 {- note [Minting of Ada]
 
@@ -253,133 +86,6 @@
 
 -}
 
-<<<<<<< HEAD
--- | Check whether each currency minted by the transaction is matched by
---   a corresponding minting policy script (in the form of a pay-to-script
---   output of the currency's address).
---
-checkMintingAuthorised :: ValidationMonad m => Tx -> m ()
-checkMintingAuthorised tx =
-    let
-        -- See note [Mint and Fee fields must have ada symbol].
-        mintedCurrencies = filter ((/=) Ada.adaSymbol) $ V.symbols (txMint tx)
-
-        mpsScriptHashes = Scripts.MintingPolicyHash . V.unCurrencySymbol <$> mintedCurrencies
-
-        lockingScripts = Map.keys $ txMintingScripts tx
-
-        mintedWithoutScript = filter (\c -> c `notElem` lockingScripts) mpsScriptHashes
-    in
-        traverse_ (throwError . MintWithoutScript) mintedWithoutScript
-
-checkMintingScripts :: forall m . ValidationMonad m => Tx -> m ()
-checkMintingScripts tx = do
-    forM_ (Map.assocs $ txMintingScripts tx) $ \(mph, red) -> do
-        let cs :: V.CurrencySymbol
-            cs = V.mpsSymbol mph
-
-        Versioned mp lang <- case lookupMintingPolicy (txScripts tx) mph of
-            Just vl | mintingPolicyHash vl == mph -> pure vl
-            _                                     -> throwError $ MintWithoutScript mph
-
-        ctx <-
-            if lang == PlutusV1 then do
-                txInfo <- mkPV1TxInfo tx
-                pure $ Context $ toBuiltinData $ PV1.ScriptContext { PV1.scriptContextPurpose = PV1.Minting cs, PV1.scriptContextTxInfo = txInfo }
-            else do
-                txInfo <- mkPV2TxInfo tx
-                pure $ Context $ toBuiltinData $ PV2.ScriptContext { PV2.scriptContextPurpose = PV2.Minting cs, PV2.scriptContextTxInfo = txInfo }
-
-        case runExcept $ runMintingPolicyScript ctx mp red of
-            Left e  -> do
-                tell [mpsValidationEvent ctx mp red (Left e)]
-                throwError $ ScriptFailure e
-            res -> tell [mpsValidationEvent ctx mp red res]
-
--- | A matching pair of transaction input and transaction output, ensuring that they are of matching types also.
-data InOutMatch =
-    ScriptMatch
-        TxOutRef
-        (Versioned Validator)
-        Redeemer
-        Datum
-    | PubKeyMatch TxId PubKey Signature
-    deriving (Eq, Ord, Show)
-
--- | Match a transaction input with the output that it consumes, ensuring that
---   both are of the same type (pubkey or pay-to-script).
-matchInputOutput :: ValidationMonad m
-    => TxId
-    -- ^ Hash of the transaction that is being verified
-    -> Map.Map PubKey Signature
-    -- ^ Signatures provided with the transaction
-    -> TxIn
-    -- ^ Input that allegedly spends the output
-    -> TxOut
-    -- ^ The unspent transaction output we are trying to unlock
-    -> m InOutMatch
-matchInputOutput txid mp txin txo = case (txInType txin, txOutDatumHash txo, txOutAddress txo) of
-    (Just (ScriptAddress (Left v) r d), Just dh, Address{addressCredential=ScriptCredential vh}) -> do
-        unless (PV2.datumHash d == dh) $ throwError $ InvalidDatumHash d dh
-        unless (validatorHash v == vh) $ throwError $ InvalidScriptHash (unversioned v) vh
-        pure $ ScriptMatch (txInRef txin) v r d
-    (Just ConsumePublicKeyAddress, _, Address{addressCredential=PubKeyCredential pkh}) ->
-        let sigMatches = flip fmap (Map.toList mp) $ \(pk,sig) ->
-                if pubKeyHash pk == pkh
-                then Just (PubKeyMatch txid pk sig)
-                else Nothing
-        in case asum sigMatches of
-            Just m  -> pure m
-            Nothing -> throwError $ SignatureMissing pkh
-    _ -> throwError $ InOutTypeMismatch txin txo
-
--- | Check that a matching pair of transaction input and transaction output is
---   valid. If this is a pay-to-script output then the script hash needs to be
---   correct and script evaluation has to terminate successfully. If this is a
---   pay-to-pubkey output then the signature needs to match the public key that
---   locks it.
-checkMatch :: ValidationMonad m => Tx -> InOutMatch -> m ()
-checkMatch tx = \case
-    ScriptMatch txOutRef (Versioned vl PlutusV1) r d -> do
-        txInfo <- mkPV1TxInfo tx
-        let
-            ptx' = PV1.ScriptContext { PV1.scriptContextTxInfo = txInfo, PV1.scriptContextPurpose = PV1.Spending txOutRef }
-            vd = Context (PV1.toBuiltinData ptx')
-        case runExcept $ runScript vd vl d r of
-            Left e -> do
-                tell [validatorScriptValidationEvent vd vl d r (Left e)]
-                throwError $ ScriptFailure e
-            res -> tell [validatorScriptValidationEvent vd vl d r res]
-    ScriptMatch txOutRef (Versioned vl PlutusV2) r d -> do
-        txInfo <- mkPV2TxInfo tx
-        let
-            ptx' = PV2.ScriptContext { PV2.scriptContextTxInfo = txInfo, PV2.scriptContextPurpose = PV2.Spending txOutRef }
-            vd = Context (PV2.toBuiltinData ptx')
-        case runExcept $ runScript vd vl d r of
-            Left e -> do
-                tell [validatorScriptValidationEvent vd vl d r (Left e)]
-                throwError $ ScriptFailure e
-            res -> tell [validatorScriptValidationEvent vd vl d r res]
-    PubKeyMatch msg pk sig -> unless (signedBy sig pk msg) $ throwError $ InvalidSignature pk sig
-
--- | Check if the value produced by a transaction equals the value consumed by it.
-checkValuePreserved :: ValidationMonad m => Tx -> m ()
-checkValuePreserved t = do
-    inVal <- (P.+) (txMint t) <$> fmap fold (traverse (lkpValue . txInputRef) (view inputs t))
-    let outVal = txFee t P.+ foldMap txOutValue (txOutputs t)
-    if outVal == inVal
-    then pure ()
-    else throwError $ ValueNotPreserved inVal outVal
-
--- | Check if all values produced and consumed by a transaction are non-negative.
-checkPositiveValues :: ValidationMonad m => Tx -> m ()
-checkPositiveValues t =
-    if validValuesTx t
-    then pure ()
-    else throwError $ NegativeValue t
-
-=======
->>>>>>> dfed8a8d
 {-# INLINABLE minAdaTxOut #-}
 -- An estimate of the minimum required Ada for each tx output.
 --
@@ -406,33 +112,6 @@
 maxMinAdaTxOut :: Ada
 maxMinAdaTxOut = Ada.lovelaceOf 18_516_834
 
-<<<<<<< HEAD
--- Minimum required Lovelace for each tx output.
---
-minLovelaceTxOut :: Lovelace
-minLovelaceTxOut = Lovelace minTxOut
-
--- | Check if each transaction outputs produced a minimum lovelace output.
-checkMinAdaInTxOutputs :: ValidationMonad m => Tx -> m ()
-checkMinAdaInTxOutputs t@Tx { txOutputs } = do
-    params <- vctxParams <$> ask
-    for_ txOutputs $ \txOut -> do
-        let
-            minAdaTxOut' =
-                fromPlutusTxOut txOut & \txOut' -> evaluateMinLovelaceOutput params txOut'
-        if Ada.fromValue (txOutValue txOut) >= minAdaTxOut'
-            then pure ()
-            else throwError $ ValueContainsLessThanMinAda t txOut (Ada.toValue minAdaTxOut')
-
--- | Check if the fees are paid exclusively in Ada.
-checkFeeIsAda :: ValidationMonad m => Tx -> m ()
-checkFeeIsAda t =
-    if (Ada.toValue $ Ada.fromValue $ txFee t) == txFee t
-    then pure ()
-    else throwError $ NonAdaFees t
-
-=======
->>>>>>> dfed8a8d
 -- | Minimum transaction fee.
 minFee :: Tx -> V.Value
 minFee = const (Ada.lovelaceValueOf 10)
@@ -440,135 +119,4 @@
 -- | TODO Should be calculated based on the maximum script size permitted on
 -- the Cardano blockchain.
 maxFee :: Ada
-<<<<<<< HEAD
-maxFee = Ada.lovelaceOf 1_000_000
-
--- | Check that transaction fee is bigger than the minimum fee.
---   Skip the check on the first transaction (no inputs).
-checkTransactionFee :: ValidationMonad m => Tx -> m ()
-checkTransactionFee tx =
-    if minFee tx `V.leq` txFee tx
-    then pure ()
-    else throwError $ TransactionFeeTooLow (txFee tx) (minFee tx)
-
--- | Create the data about the transaction which will be passed to a PV1
--- validator script.
-mkPV1TxInfo :: ValidationMonad m => Tx -> m PV1.TxInfo
-mkPV1TxInfo tx = do
-    slotCfg <- pSlotConfig . vctxParams <$> ask
-    txins <- traverse mkPV1TxInInfo $ view inputs tx
-    let plutusTxOutputs = map (fromCardanoTxOutToPV1TxInfoTxOut . getTxOut) $ txOutputs tx
-    pure $ PV1.TxInfo
-            { PV1.txInfoInputs = txins
-            -- See note [Mint and Fee fields must have ada symbol]
-            , PV1.txInfoOutputs = plutusTxOutputs
-            , PV1.txInfoMint = Ada.lovelaceValueOf 0 <> txMint tx
-            , PV1.txInfoFee = Ada.lovelaceValueOf 0 <> txFee tx
-            , PV1.txInfoDCert = [] -- DCerts not supported in emulator
-            , PV1.txInfoWdrl = [] -- Withdrawals not supported in emulator
-            , PV1.txInfoValidRange = TimeSlot.slotRangeToPOSIXTimeRange slotCfg $ txValidRange tx
-            , PV1.txInfoSignatories = fmap pubKeyHash $ Map.keys (tx ^. signatures)
-            , PV1.txInfoData = Map.toList (tx ^. datumWitnesses)
-            , PV1.txInfoId = txId tx
-            }
-
-
--- | Create the data about a transaction input which will be passed to a
--- PlutusV1 validator script.
-mkPV1TxInInfo :: ValidationMonad m => TxInput -> m PV1.TxInInfo
-mkPV1TxInInfo i = do
-    txOut <- fromCardanoTxOutToPV1TxInfoTxOut . getTxOut <$> lkpTxOut (txInputRef i)
-    pure $ PV1.TxInInfo{PV1.txInInfoOutRef = txInputRef i, PV1.txInInfoResolved=txOut}
-
--- | Create the data about the transaction which will be passed to a PV2
--- validator script.
-mkPV2TxInfo :: ValidationMonad m => Tx -> m PV2.TxInfo
-mkPV2TxInfo tx = do
-    slotCfg <- pSlotConfig . vctxParams <$> ask
-    txIns <- traverse mkPV2TxInInfo $ view inputs tx
-    txRefIns <- traverse mkPV2TxInInfo $ view referenceInputs tx
-    let plutusTxOutputs = map (fromCardanoTxOutToPV2TxInfoTxOut . getTxOut) $ txOutputs tx
-    pure $ PV2.TxInfo
-            { PV2.txInfoInputs = txIns
-            , PV2.txInfoReferenceInputs = txRefIns
-            -- See note [Mint and Fee fields must have ada symbol]
-            , PV2.txInfoOutputs = plutusTxOutputs
-            , PV2.txInfoMint = Ada.lovelaceValueOf 0 <> txMint tx
-            , PV2.txInfoFee = Ada.lovelaceValueOf 0 <> txFee tx
-            , PV2.txInfoDCert = [] -- DCerts not supported in emulator
-            , PV2.txInfoWdrl = AMap.empty -- Withdrawals not supported in emulator
-            , PV2.txInfoValidRange = TimeSlot.slotRangeToPOSIXTimeRange slotCfg $ txValidRange tx
-            , PV2.txInfoSignatories = fmap pubKeyHash $ Map.keys (tx ^. signatures)
-            , PV2.txInfoData = AMap.fromList . Map.toList $  tx ^. datumWitnesses
-            , PV2.txInfoRedeemers = AMap.fromList . Map.toList $ txRedeemers tx
-            , PV2.txInfoId = txId tx
-            }
-
--- | Create the data about a transaction input which will be passed to a
--- PlutusV2 validator script.
-mkPV2TxInInfo :: ValidationMonad m => TxInput -> m PV2.TxInInfo
-mkPV2TxInInfo TxInput{txInputRef} = do
-    txOut <- fromCardanoTxOutToPV2TxInfoTxOut . getTxOut <$> lkpTxOut txInputRef
-    pure $ PV2.TxInInfo txInputRef txOut
-
-data ScriptType = ValidatorScript Validator Datum | MintingPolicyScript MintingPolicy
-    deriving stock (Eq, Show, Generic)
-    deriving anyclass (ToJSON, FromJSON)
-
--- | A script (MPS or validator) that was run during transaction validation
-data ScriptValidationEvent =
-    ScriptValidationEvent
-        { sveScript   :: Script -- ^ The script applied to all arguments
-        , sveResult   :: Either ScriptError (PV1.ExBudget, [Text]) -- ^ Result of running the script: an error or the 'ExBudget' and trace logs
-        , sveRedeemer :: Redeemer
-        , sveType     :: ScriptType -- ^ What type of script it was
-        }
-    | ScriptValidationResultOnlyEvent
-        { sveResult   :: Either ScriptError (PV1.ExBudget, [Text])
-        }
-    deriving stock (Eq, Show, Generic)
-    deriving anyclass (ToJSON, FromJSON)
-
-validatorScriptValidationEvent
-    :: Context
-    -> Validator
-    -> Datum
-    -> Redeemer
-    -> Either ScriptError (PV1.ExBudget, [Text])
-    -> ScriptValidationEvent
-validatorScriptValidationEvent ctx validator datum redeemer result =
-    ScriptValidationEvent
-        { sveScript = applyValidator ctx validator datum redeemer
-        , sveResult = result
-        , sveRedeemer = redeemer
-        , sveType = ValidatorScript validator datum
-        }
-
-mpsValidationEvent
-    :: Context
-    -> MintingPolicy
-    -> Redeemer
-    -> Either ScriptError (PV1.ExBudget, [Text])
-    -> ScriptValidationEvent
-mpsValidationEvent ctx mps red result =
-    ScriptValidationEvent
-        { sveScript = applyMintingPolicyScript ctx mps red
-        , sveResult = result
-        , sveRedeemer = red
-        , sveType = MintingPolicyScript mps
-        }
-
-data ValidatorMode = FullyAppliedValidators | UnappliedValidators
-    deriving (Eq, Ord, Show)
-
--- | Get the script from a @ScriptValidationEvent@ in either fully applied or unapplied form.
-getScript :: ValidatorMode -> ScriptValidationEvent -> Script
-getScript FullyAppliedValidators ScriptValidationEvent{sveScript} = sveScript
-getScript UnappliedValidators ScriptValidationEvent{sveType} =
-    case sveType of
-        ValidatorScript (Validator script) _    -> script
-        MintingPolicyScript (MintingPolicy mps) -> mps
-getScript _ ScriptValidationResultOnlyEvent{} = error "getScript: unexpected ScriptValidationResultOnlyEvent"
-=======
-maxFee = Ada.lovelaceOf 1_000_000
->>>>>>> dfed8a8d
+maxFee = Ada.lovelaceOf 1_000_000