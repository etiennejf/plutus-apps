cabal-version: 2.0
name:          web-ghc
version:       1.0.0.0
license:       Apache-2.0
license-files:
  LICENSE
  NOTICE

maintainer:    david.smith@tweag.io
author:        David Smith
homepage:      https://github.com/input-output-hk/plutus-apps#readme
bug-reports:   https://github.com/input-output-hk/plutus-apps/issues
description:
  Please see the README on GitHub at <https://github.com/input-output-hk/plutus/web-ghc#readme>

build-type:    Simple
data-files:

source-repository head
  type:     git
  location: https://github.com/input-output-hk/plutus-apps

flag defer-plugin-errors
  description:
    Defer errors from the plugin, useful for things like Haddock that can't handle it.

  default:     False
  manual:      True

library
  exposed-modules:
    Interpreter
    Webghc.Client
    Webghc.Server

  hs-source-dirs:     src
  default-language:   Haskell2010
  default-extensions: ImportQualifiedPost
  ghc-options:
    -Wall -Wcompat -Wunused-packages -Wincomplete-uni-patterns
    -Wincomplete-record-updates -Wno-missing-import-lists
    -Wredundant-constraints

  --------------------
  -- Local components
  --------------------
  build-depends:      playground-common

  ------------------------
  -- Non-IOG dependencies
  ------------------------
  build-depends:
      aeson
<<<<<<< HEAD
    , base               >=4.7   && <5
=======
    , base              >=4.7 && <5
>>>>>>> 50b7bb5a
    , exceptions
    , filepath
    , mtl
    , newtype-generics
<<<<<<< HEAD
    , playground-common  >=1.0.0
=======
>>>>>>> 50b7bb5a
    , servant-client
    , servant-server
    , temporary
    , text
    , time-units

executable web-ghc-server
  main-is:            Main.hs
  hs-source-dirs:     app
  other-modules:      Webserver
  default-language:   Haskell2010
  default-extensions: ImportQualifiedPost
  ghc-options:
    -threaded -rtsopts -with-rtsopts=-N -Wall -Wcompat
    -Wincomplete-uni-patterns -Wincomplete-record-updates
    -Wno-missing-import-lists -Wredundant-constraints -O0
    -Wunused-packages

  --------------------
  -- Local components
  --------------------
  build-depends:      playground-common

  ------------------------
  -- Non-IOG dependencies
  ------------------------
  build-depends:
      base                  >=4.7   && <5
    , data-default-class
    , monad-logger
    , optparse-applicative
<<<<<<< HEAD
    , playground-common     >=1.0.0
=======
>>>>>>> 50b7bb5a
    , prometheus
    , servant-server
    , text
    , time-units
    , wai
    , wai-cors
    , wai-extra
    , warp
    , web-ghc

test-suite web-ghc-test
  type:             exitcode-stdio-1.0
  main-is:          Spec.hs
  hs-source-dirs:   test
  other-modules:
  default-language: Haskell2010
  ghc-options:
    -threaded -rtsopts -with-rtsopts=-N -Wall -Wcompat
    -Wincomplete-uni-patterns -Wincomplete-record-updates
    -Wno-missing-import-lists -Wredundant-constraints
    -fprint-potential-instances -Wunused-packages

  ------------------------
  -- Non-IOG dependencies
  ------------------------
  build-depends:
      base   >=4.7 && <5
    , tasty<|MERGE_RESOLUTION|>--- conflicted
+++ resolved
@@ -44,26 +44,18 @@
   --------------------
   -- Local components
   --------------------
-  build-depends:      playground-common
+  build-depends:      playground-common >=1.0.0
 
   ------------------------
   -- Non-IOG dependencies
   ------------------------
   build-depends:
       aeson
-<<<<<<< HEAD
-    , base               >=4.7   && <5
-=======
     , base              >=4.7 && <5
->>>>>>> 50b7bb5a
     , exceptions
     , filepath
     , mtl
     , newtype-generics
-<<<<<<< HEAD
-    , playground-common  >=1.0.0
-=======
->>>>>>> 50b7bb5a
     , servant-client
     , servant-server
     , temporary
@@ -85,20 +77,16 @@
   --------------------
   -- Local components
   --------------------
-  build-depends:      playground-common
+  build-depends:      playground-common >=1.0.0
 
   ------------------------
   -- Non-IOG dependencies
   ------------------------
   build-depends:
-      base                  >=4.7   && <5
+      base                  >=4.7 && <5
     , data-default-class
     , monad-logger
     , optparse-applicative
-<<<<<<< HEAD
-    , playground-common     >=1.0.0
-=======
->>>>>>> 50b7bb5a
     , prometheus
     , servant-server
     , text
