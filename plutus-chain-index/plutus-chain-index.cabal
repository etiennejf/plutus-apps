--- conflicted
+++ resolved
@@ -56,25 +56,18 @@
   -- Local components
   --------------------
   build-depends:
-<<<<<<< HEAD
     , freer-extras             >=1.0.0
     , plutus-chain-index-core  >=1.0.0
     , plutus-ledger            >=1.0.0
-    , plutus-ledger-api        >=1.0.0
-=======
-    , freer-extras
-    , plutus-chain-index-core
-    , plutus-ledger
 
   --------------------------
   -- Other IOG dependencies
   --------------------------
   build-depends:
-    , cardano-api
+    , cardano-api        >=1.35
     , iohk-monitoring
     , ouroboros-network
-    , plutus-ledger-api
->>>>>>> 50b7bb5a
+    , plutus-ledger-api  >=1.0.0
 
   ------------------------
   -- Non-IOG dependencies
@@ -85,10 +78,6 @@
     , base                  >=4.7     && <5
     , beam-migrate
     , beam-sqlite
-<<<<<<< HEAD
-    , cardano-api           >=1.35
-=======
->>>>>>> 50b7bb5a
     , clock
     , contra-tracer
     , data-default
@@ -113,8 +102,8 @@
     -Wno-missing-import-lists -Wredundant-constraints -O0
 
   build-depends:
-    , base                >=4.9   && <5
-    , plutus-chain-index  >=1.0.0
+    , base                >=4.9 && <5
+    , plutus-chain-index
 
 executable marconi
   main-is:            Marconi.hs
@@ -138,36 +127,26 @@
   --------------------
   build-depends:
     , hysterical-screams
-    , plutus-ledger
-    , plutus-script-utils
-    , plutus-streaming
+    , plutus-ledger        >=1.0.0
+    , plutus-script-utils  >=1.0.0
+    , plutus-streaming     >=1.0.0
 
   --------------------------
   -- Other IOG dependencies
   --------------------------
   build-depends:
-    , cardano-api
+    , cardano-api      >=1.35
     , iohk-monitoring
 
   ------------------------
   -- Non-IOG dependencies
   ------------------------
   build-depends:
-    , base                  >=4.9   && <5
+    , base                  >=4.9 && <5
     , bytestring
-<<<<<<< HEAD
-    , cardano-api           >=1.35
-=======
->>>>>>> 50b7bb5a
     , containers
     , lens
     , optparse-applicative
-<<<<<<< HEAD
-    , plutus-ledger         >=1.0.0
-    , plutus-script-utils   >=1.0.0
-    , plutus-streaming      >=1.0.0
-=======
->>>>>>> 50b7bb5a
     , prettyprinter
     , serialise
     , sqlite-simple
