{-# LANGUAGE DataKinds           #-}
{-# LANGUAGE DerivingStrategies  #-}
{-# LANGUAGE GADTs               #-}
{-# LANGUAGE NamedFieldPuns      #-}
{-# LANGUAGE OverloadedStrings   #-}
{-# LANGUAGE ScopedTypeVariables #-}

{-| Main entry points to the chain index.
-}
module Plutus.ChainIndex.App(main, runMain) where

import Control.Exception (throwIO)
import Data.Aeson qualified as A
import Data.Foldable (for_)
import Data.Function ((&))
import Data.Yaml qualified as Y
import Options.Applicative (execParser)
import Prettyprinter (Pretty (pretty))

import Cardano.BM.Configuration.Model qualified as CM

import Cardano.BM.Setup (setupTrace_)
import Cardano.BM.Trace (Trace)
import Control.Concurrent.Async (wait, withAsync)
import Control.Concurrent.STM.TBQueue (newTBQueueIO)
import Plutus.ChainIndex.CommandLine (AppConfig (AppConfig, acCLIConfigOverrides, acCommand, acConfigPath, acLogConfigPath, acMinLogLevel),
                                      Command (DumpDefaultConfig, DumpDefaultLoggingConfig, StartChainIndex),
                                      applyOverrides, cmdWithHelpParser)
import Plutus.ChainIndex.Compatibility (fromCardanoBlockNo)
import Plutus.ChainIndex.Config qualified as Config
import Plutus.ChainIndex.Events (processEventsQueue)
import Plutus.ChainIndex.Lib (getTipSlot, storeChainSyncHandler, storeFromBlockNo, syncChainIndex, withRunRequirements)
import Plutus.ChainIndex.Logging qualified as Logging
import Plutus.ChainIndex.Server qualified as Server
import Plutus.ChainIndex.SyncStats (SyncLog)
import Plutus.Monitoring.Util (PrettyObject)

main :: IO ()
main = do
  -- Parse comand line arguments.
  cmdConfig@AppConfig{acLogConfigPath, acConfigPath, acMinLogLevel, acCommand, acCLIConfigOverrides} <- execParser cmdWithHelpParser

  case acCommand of
    DumpDefaultConfig path ->
      A.encodeFile path Config.defaultConfig

    DumpDefaultLoggingConfig path ->
      Logging.defaultConfig >>= CM.toRepresentation >>= Y.encodeFile path

    StartChainIndex {} -> do
      -- Initialise logging
      logConfig <- maybe Logging.defaultConfig Logging.loadConfig acLogConfigPath
      for_ acMinLogLevel $ \ll -> CM.setMinSeverity logConfig ll

      -- Reading configuration file
      config <- applyOverrides acCLIConfigOverrides <$> case acConfigPath of
        Nothing -> pure Config.defaultConfig
        Just p  -> A.eitherDecodeFileStrict p >>=
          either (throwIO . Config.DecodeConfigException) pure

      putStrLn "\nCommand line config:"
      print cmdConfig

      putStrLn "\nLogging config:"
      CM.toRepresentation logConfig >>= print

      putStrLn "\nChain Index config:"
      print (pretty config)

      runMain logConfig config

runMain :: CM.Configuration -> Config.ChainIndexConfig -> IO ()
runMain logConfig config = do
  withRunRequirements logConfig config $ \runReq -> do

    putStr "\nThe tip of the local node: "
    slotNo <- getTipSlot config
    print slotNo

    -- Queue for processing events
    eventsQueue <- newTBQueueIO $ fromIntegral (Config.cicAppendQueueSize config)
    syncHandler
      <- storeChainSyncHandler eventsQueue
        & storeFromBlockNo (fromCardanoBlockNo $ Config.cicStoreFrom config)
        & pure

    putStrLn $ "Connecting to the node using socket: " <> Config.cicSocketPath config
    syncChainIndex config runReq syncHandler

    (trace :: Trace IO (PrettyObject SyncLog), _) <- setupTrace_ logConfig "chain-index"
    withAsync (processEventsQueue trace runReq eventsQueue) $ \processAsync -> do

      let port = show (Config.cicPort config)
      putStrLn $ "Starting webserver on port " <> port
      putStrLn $ "A Swagger UI for the endpoints are available at "
              <> "http://localhost:" <> port <> "/swagger/swagger-ui"
      Server.serveChainIndexQueryServer (Config.cicPort config) runReq
<<<<<<< HEAD
      wait logAsync
=======
      wait processAsync
>>>>>>> ffa0cd48
<|MERGE_RESOLUTION|>--- conflicted
+++ resolved
@@ -95,8 +95,4 @@
       putStrLn $ "A Swagger UI for the endpoints are available at "
               <> "http://localhost:" <> port <> "/swagger/swagger-ui"
       Server.serveChainIndexQueryServer (Config.cicPort config) runReq
-<<<<<<< HEAD
-      wait logAsync
-=======
-      wait processAsync
->>>>>>> ffa0cd48
+      wait processAsync