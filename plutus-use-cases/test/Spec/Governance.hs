{-# LANGUAGE DataKinds           #-}
{-# LANGUAGE FlexibleContexts    #-}
{-# LANGUAGE MonoLocalBinds      #-}
{-# LANGUAGE OverloadedStrings   #-}
{-# LANGUAGE ScopedTypeVariables #-}
{-# LANGUAGE TemplateHaskell     #-}
{-# LANGUAGE TupleSections       #-}
{-# LANGUAGE TypeApplications    #-}
{-# OPTIONS_GHC -fno-ignore-interface-pragmas #-}
module Spec.Governance(tests, doVoting) where

import Control.Lens (view, (&))
import Control.Monad (void)
import Data.Foldable (traverse_)
import Data.Maybe (listToMaybe)

import Ledger qualified
import Ledger.TimeSlot qualified as TimeSlot
import Ledger.Typed.Scripts qualified as Scripts
import Wallet.Emulator qualified as EM

import Plutus.Contract.Test
import Plutus.Contracts.Governance qualified as Gov
import Plutus.Trace.Emulator (EmulatorTrace)
import Plutus.Trace.Emulator qualified as Trace
<<<<<<< HEAD
import PlutusTx qualified
=======
import PlutusTx.Prelude (BuiltinByteString, fromBuiltin)
>>>>>>> 13e7b668

import Test.Tasty (TestTree, testGroup)
import Test.Tasty.HUnit qualified as HUnit

tests :: TestTree
tests =
    testGroup "governance tests"
    [ checkPredicateOptions (defaultCheckOptions & allowBigTransactions) "vote all in favor, 2 rounds - SUCCESS"
        (assertNoFailedTransactions
        .&&. dataAtAddress (Scripts.validatorAddress $ Gov.typedValidator params) (maybe False ((== lawv3) . Gov.law) . listToMaybe))
        (doVoting 10 0 2)

    , checkPredicateOptions (defaultCheckOptions & allowBigTransactions) "vote 60/40, accepted - SUCCESS"
        (assertNoFailedTransactions
        .&&. dataAtAddress (Scripts.validatorAddress $ Gov.typedValidator params) (maybe False ((== lawv2) . Gov.law) . listToMaybe))
        (doVoting 6 4 1)

    , checkPredicateOptions (defaultCheckOptions & allowBigTransactions) "vote 50/50, rejected - SUCCESS"
        (assertNoFailedTransactions
        .&&. dataAtAddress (Scripts.validatorAddress $ Gov.typedValidator params) (maybe False ((== lawv1) . Gov.law) . listToMaybe ))
        (doVoting 5 5 1)

    -- TODO: turn this on again when reproducibility issue in core is fixed
    -- , goldenPir "test/Spec/governance.pir" $$(PlutusTx.compile [|| Gov.mkValidator ||])
    , HUnit.testCase "script size is reasonable"
                     ( reasonable (Scripts.validatorScript $ Gov.typedValidator params)
                                  23000
                     )
    ]

numberOfHolders :: Integer
numberOfHolders = 10

baseName :: Ledger.TokenName
baseName = "TestLawToken"

-- | A governance contract that requires 6 votes out of 10
params :: Gov.Params
params = Gov.Params
    { Gov.initialHolders = EM.mockWalletPaymentPubKeyHash . knownWallet <$> [1..numberOfHolders]
    , Gov.requiredVotes = 6
    , Gov.baseTokenName = baseName
    }

lawv1, lawv2, lawv3 :: Gov.Law
lawv1 = Gov.Law "Law v1"
lawv2 = Gov.Law "Law v2"
lawv3 = Gov.Law "Law v3"

doVoting :: Int -> Int -> Integer -> EmulatorTrace ()
doVoting ayes nays rounds = do
    let activate w = (Gov.mkTokenName baseName w,)
                 <$> Trace.activateContractWallet (knownWallet w)
                                                  (Gov.contract @Gov.GovError params)
    namesAndHandles <- traverse activate [1..numberOfHolders]
    let handle1 = snd (head namesAndHandles)
    let token2 = fst (namesAndHandles !! 1)
    void $ Trace.callEndpoint @"new-law" handle1 lawv1
    void $ Trace.waitNSlots 10
    slotCfg <- Trace.getSlotConfig
    let votingRound (_, law) = do
            now <- view Trace.currentSlot <$> Trace.chainState
            void $ Trace.activateContractWallet w2
                (Gov.proposalContract @Gov.GovError params
                    Gov.Proposal { Gov.newLaw = law
                                 , Gov.votingDeadline = TimeSlot.slotToEndPOSIXTime slotCfg $ now + 20
                                 , Gov.tokenName = token2
                                 })
            void $ Trace.waitNSlots 1
            traverse_ (\(nm, hdl) -> Trace.callEndpoint @"add-vote" hdl (nm, True)  >> Trace.waitNSlots 1)
                      (take ayes namesAndHandles)
            traverse_ (\(nm, hdl) -> Trace.callEndpoint @"add-vote" hdl (nm, False) >> Trace.waitNSlots 1)
                      (take nays $ drop ayes namesAndHandles)
            Trace.waitNSlots 15

    traverse_ votingRound (zip [1..rounds] (cycle [lawv2, lawv3]))<|MERGE_RESOLUTION|>--- conflicted
+++ resolved
@@ -23,11 +23,6 @@
 import Plutus.Contracts.Governance qualified as Gov
 import Plutus.Trace.Emulator (EmulatorTrace)
 import Plutus.Trace.Emulator qualified as Trace
-<<<<<<< HEAD
-import PlutusTx qualified
-=======
-import PlutusTx.Prelude (BuiltinByteString, fromBuiltin)
->>>>>>> 13e7b668
 
 import Test.Tasty (TestTree, testGroup)
 import Test.Tasty.HUnit qualified as HUnit
@@ -52,6 +47,7 @@
 
     -- TODO: turn this on again when reproducibility issue in core is fixed
     -- , goldenPir "test/Spec/governance.pir" $$(PlutusTx.compile [|| Gov.mkValidator ||])
+
     , HUnit.testCase "script size is reasonable"
                      ( reasonable (Scripts.validatorScript $ Gov.typedValidator params)
                                   23000
