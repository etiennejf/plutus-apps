--- conflicted
+++ resolved
@@ -551,19 +551,11 @@
     Ada:      Lovelace:  100000000
 
 ==== Slot #1, Tx #0 ====
-<<<<<<< HEAD
-TxId:       40bb41a4297262d19ded741b8b91512da634c9b0a501c8448d85016a46913578
+TxId:       25d8a223540540f22a2482b77dae0027d42836f5ccef2e6381f39c4c3e6cda1a
 Fee:        Ada:      Lovelace:  651
 Mint:       -
 Signatures  PubKey: 8d9de88fbf445b7f6c3875a14daba94caee2ffcb...
-              Signature: 58404a7788589452cba1ec3b637f91aabc6f1340...
-=======
-TxId:       bbbc09c29659884206f35763420e523cd40857632a7fab747701f8f3dabfacbb
-Fee:        Ada:      Lovelace:  651
-Mint:       -
-Signatures  PubKey: 8d9de88fbf445b7f6c3875a14daba94caee2ffcb...
-              Signature: 58401f0b1097adedd5e198d81f0a66341f4af54b...
->>>>>>> 92021ae4
+              Signature: 58409cd894e23cf42ea6e42e07297de608573065...
 Inputs:
   ---- Input 0 ----
   Destination:  PaymentPubKeyHash: a2c20c77887ace1cd986193e4e75babd8993cfd5... (Wallet 872cb83b5ee40eb23bfdab1772660c822a48d491)
@@ -591,11 +583,7 @@
     Ada:      Lovelace:  11999349
 
   ---- Output 1 ----
-<<<<<<< HEAD
-  Destination:  Script: f3c84e146b7f5db1ab0610e530fca6ad9962563c422c905f73c1231f
-=======
-  Destination:  Script: 4f0f14947c16c45a4dc40569a8282a2929d53797db71ae22c7f0f70e
->>>>>>> 92021ae4
+  Destination:  Script: c7f9f77b664ad503be56c8422e4b797f1920aa94aa6a0cbadb736d1d
   Value:
     Ada:      Lovelace:  8000000
 
@@ -641,56 +629,32 @@
   Value:
     Ada:      Lovelace:  100000000
 
-<<<<<<< HEAD
-  Script: f3c84e146b7f5db1ab0610e530fca6ad9962563c422c905f73c1231f
-=======
-  Script: 4f0f14947c16c45a4dc40569a8282a2929d53797db71ae22c7f0f70e
->>>>>>> 92021ae4
+  Script: c7f9f77b664ad503be56c8422e4b797f1920aa94aa6a0cbadb736d1d
   Value:
     Ada:      Lovelace:  8000000
 
 ==== Slot #2, Tx #0 ====
-<<<<<<< HEAD
-TxId:       dc257296a250f2df0ec438bdcd4e9e79795a83d9d5f2c0ef9e06f91c9312ab24
-Fee:        Ada:      Lovelace:  293190
-Mint:       53e615717d79df55a505747c0dbc3a41fcec1e6a2a192ccb75502563:  guess:    1
+TxId:       65934fd993279a82f06e26985e9c46fae2be76ff90463472f3842de5b43e0eda
+Fee:        Ada:      Lovelace:  293189
+Mint:       8541cb8a39a09710d91d3c99a938135e803ad5d333974604450d19ce:  guess:    1
 Signatures  PubKey: 8d9de88fbf445b7f6c3875a14daba94caee2ffcb...
-              Signature: 5840cc7755b656d120da5e750acef85adcb307fc...
-=======
-TxId:       c3bf556eb8852b7d6e1c8f1b6ce2f1f9191f07043dfeee197c059dad61ba27f5
-Fee:        Ada:      Lovelace:  293187
-Mint:       267a1a8e74333915ee5946b0a9c6bd8832231c5a5ead7eb6f8c89a46:  guess:    1
-Signatures  PubKey: 8d9de88fbf445b7f6c3875a14daba94caee2ffcb...
-              Signature: 5840753508deb300632ee542103f09e68f8cefa5...
->>>>>>> 92021ae4
+              Signature: 584050a05fca2ee6cf2ea19c8ff6ec5e6936d19b...
 Inputs:
   ---- Input 0 ----
   Destination:  PaymentPubKeyHash: a2c20c77887ace1cd986193e4e75babd8993cfd5... (Wallet 872cb83b5ee40eb23bfdab1772660c822a48d491)
   Value:
     Ada:      Lovelace:  11999349
   Source:
-<<<<<<< HEAD
-    Tx:     40bb41a4297262d19ded741b8b91512da634c9b0a501c8448d85016a46913578
-=======
-    Tx:     bbbc09c29659884206f35763420e523cd40857632a7fab747701f8f3dabfacbb
->>>>>>> 92021ae4
+    Tx:     25d8a223540540f22a2482b77dae0027d42836f5ccef2e6381f39c4c3e6cda1a
     Output #0
 
 
   ---- Input 1 ----
-<<<<<<< HEAD
-  Destination:  Script: f3c84e146b7f5db1ab0610e530fca6ad9962563c422c905f73c1231f
+  Destination:  Script: c7f9f77b664ad503be56c8422e4b797f1920aa94aa6a0cbadb736d1d
   Value:
     Ada:      Lovelace:  8000000
   Source:
-    Tx:     40bb41a4297262d19ded741b8b91512da634c9b0a501c8448d85016a46913578
-=======
-  Destination:  Script: 4f0f14947c16c45a4dc40569a8282a2929d53797db71ae22c7f0f70e
-  Value:
-    Ada:      Lovelace:  8000000
-  Source:
-    Tx:     bbbc09c29659884206f35763420e523cd40857632a7fab747701f8f3dabfacbb
->>>>>>> 92021ae4
+    Tx:     25d8a223540540f22a2482b77dae0027d42836f5ccef2e6381f39c4c3e6cda1a
     Output #1
     Script: 59d72c0100003323232332232323232323232323...
 
@@ -699,30 +663,17 @@
   ---- Output 0 ----
   Destination:  PaymentPubKeyHash: a2c20c77887ace1cd986193e4e75babd8993cfd5... (Wallet 872cb83b5ee40eb23bfdab1772660c822a48d491)
   Value:
-<<<<<<< HEAD
-    Ada:      Lovelace:  9706159
-    53e615717d79df55a505747c0dbc3a41fcec1e6a2a192ccb75502563:  -
-=======
-    Ada:      Lovelace:  9706162
-    267a1a8e74333915ee5946b0a9c6bd8832231c5a5ead7eb6f8c89a46:  -
->>>>>>> 92021ae4
+    Ada:      Lovelace:  9706160
+    8541cb8a39a09710d91d3c99a938135e803ad5d333974604450d19ce:  -
 
   ---- Output 1 ----
   Destination:  PaymentPubKeyHash: a2c20c77887ace1cd986193e4e75babd8993cfd5... (Wallet 872cb83b5ee40eb23bfdab1772660c822a48d491)
   Value:
-<<<<<<< HEAD
-    53e615717d79df55a505747c0dbc3a41fcec1e6a2a192ccb75502563:  guess:    1
+    8541cb8a39a09710d91d3c99a938135e803ad5d333974604450d19ce:  guess:    1
     Ada:      Lovelace:  2000000
 
   ---- Output 2 ----
-  Destination:  Script: f3c84e146b7f5db1ab0610e530fca6ad9962563c422c905f73c1231f
-=======
-    267a1a8e74333915ee5946b0a9c6bd8832231c5a5ead7eb6f8c89a46:  guess:    1
-    Ada:      Lovelace:  2000000
-
-  ---- Output 2 ----
-  Destination:  Script: 4f0f14947c16c45a4dc40569a8282a2929d53797db71ae22c7f0f70e
->>>>>>> 92021ae4
+  Destination:  Script: c7f9f77b664ad503be56c8422e4b797f1920aa94aa6a0cbadb736d1d
   Value:
     Ada:      Lovelace:  8000000
 
@@ -750,13 +701,8 @@
 
   PaymentPubKeyHash: a2c20c77887ace1cd986193e4e75babd8993cfd5... (Wallet 872cb83b5ee40eb23bfdab1772660c822a48d491)
   Value:
-<<<<<<< HEAD
-    Ada:      Lovelace:  91706159
-    53e615717d79df55a505747c0dbc3a41fcec1e6a2a192ccb75502563:  guess:    1
-=======
-    Ada:      Lovelace:  91706162
-    267a1a8e74333915ee5946b0a9c6bd8832231c5a5ead7eb6f8c89a46:  guess:    1
->>>>>>> 92021ae4
+    Ada:      Lovelace:  91706160
+    8541cb8a39a09710d91d3c99a938135e803ad5d333974604450d19ce:  guess:    1
 
   PaymentPubKeyHash: a96a668ed7be83e332c872f51da7925b4472ca98... (Wallet bdf8dbca0cadeb365480c6ec29ec746a2b85274f)
   Value:
@@ -774,60 +720,34 @@
   Value:
     Ada:      Lovelace:  100000000
 
-<<<<<<< HEAD
-  Script: f3c84e146b7f5db1ab0610e530fca6ad9962563c422c905f73c1231f
-=======
-  Script: 4f0f14947c16c45a4dc40569a8282a2929d53797db71ae22c7f0f70e
->>>>>>> 92021ae4
+  Script: c7f9f77b664ad503be56c8422e4b797f1920aa94aa6a0cbadb736d1d
   Value:
     Ada:      Lovelace:  8000000
 
 ==== Slot #3, Tx #0 ====
-<<<<<<< HEAD
-TxId:       65f2add0a342a319d1f367606853f1ee2ae49047bb2668343dbbc3b878b4c5e3
+TxId:       11d0a6374009f1cb7f4130beb16085adcdcc095e9727d7a9d083718265da605c
 Fee:        Ada:      Lovelace:  543
 Mint:       -
 Signatures  PubKey: 8d9de88fbf445b7f6c3875a14daba94caee2ffcb...
-              Signature: 58403a7d0037d438e69c8bad0fa17a02e03b8594...
-=======
-TxId:       f98a1a8eea76cb764325e993d731c346a5f317594562f45f06b89b367569c5da
-Fee:        Ada:      Lovelace:  543
-Mint:       -
-Signatures  PubKey: 8d9de88fbf445b7f6c3875a14daba94caee2ffcb...
-              Signature: 58401167c2cfa01087262b6dd484765050dde3e6...
->>>>>>> 92021ae4
+              Signature: 58407ead46b65cee151d450592931583c0914347...
 Inputs:
   ---- Input 0 ----
   Destination:  PaymentPubKeyHash: a2c20c77887ace1cd986193e4e75babd8993cfd5... (Wallet 872cb83b5ee40eb23bfdab1772660c822a48d491)
   Value:
-<<<<<<< HEAD
-    Ada:      Lovelace:  9706159
-    53e615717d79df55a505747c0dbc3a41fcec1e6a2a192ccb75502563:  -
+    Ada:      Lovelace:  9706160
+    8541cb8a39a09710d91d3c99a938135e803ad5d333974604450d19ce:  -
   Source:
-    Tx:     dc257296a250f2df0ec438bdcd4e9e79795a83d9d5f2c0ef9e06f91c9312ab24
-=======
-    Ada:      Lovelace:  9706162
-    267a1a8e74333915ee5946b0a9c6bd8832231c5a5ead7eb6f8c89a46:  -
-  Source:
-    Tx:     c3bf556eb8852b7d6e1c8f1b6ce2f1f9191f07043dfeee197c059dad61ba27f5
->>>>>>> 92021ae4
+    Tx:     65934fd993279a82f06e26985e9c46fae2be76ff90463472f3842de5b43e0eda
     Output #0
 
 
   ---- Input 1 ----
   Destination:  PaymentPubKeyHash: a2c20c77887ace1cd986193e4e75babd8993cfd5... (Wallet 872cb83b5ee40eb23bfdab1772660c822a48d491)
   Value:
-<<<<<<< HEAD
-    53e615717d79df55a505747c0dbc3a41fcec1e6a2a192ccb75502563:  guess:    1
+    8541cb8a39a09710d91d3c99a938135e803ad5d333974604450d19ce:  guess:    1
     Ada:      Lovelace:  2000000
   Source:
-    Tx:     dc257296a250f2df0ec438bdcd4e9e79795a83d9d5f2c0ef9e06f91c9312ab24
-=======
-    267a1a8e74333915ee5946b0a9c6bd8832231c5a5ead7eb6f8c89a46:  guess:    1
-    Ada:      Lovelace:  2000000
-  Source:
-    Tx:     c3bf556eb8852b7d6e1c8f1b6ce2f1f9191f07043dfeee197c059dad61ba27f5
->>>>>>> 92021ae4
+    Tx:     65934fd993279a82f06e26985e9c46fae2be76ff90463472f3842de5b43e0eda
     Output #1
 
 
@@ -836,22 +756,13 @@
   ---- Output 0 ----
   Destination:  PaymentPubKeyHash: a2c20c77887ace1cd986193e4e75babd8993cfd5... (Wallet 872cb83b5ee40eb23bfdab1772660c822a48d491)
   Value:
-<<<<<<< HEAD
-    Ada:      Lovelace:  9705616
-    53e615717d79df55a505747c0dbc3a41fcec1e6a2a192ccb75502563:  guess:    0
-=======
-    Ada:      Lovelace:  9705619
-    267a1a8e74333915ee5946b0a9c6bd8832231c5a5ead7eb6f8c89a46:  guess:    0
->>>>>>> 92021ae4
+    Ada:      Lovelace:  9705617
+    8541cb8a39a09710d91d3c99a938135e803ad5d333974604450d19ce:  guess:    0
 
   ---- Output 1 ----
   Destination:  PaymentPubKeyHash: 80a4f45b56b88d1139da23bc4c3c75ec6d32943c... (Wallet 7ce812d7a4770bbf58004067665c3a48f28ddd58)
   Value:
-<<<<<<< HEAD
-    53e615717d79df55a505747c0dbc3a41fcec1e6a2a192ccb75502563:  guess:    1
-=======
-    267a1a8e74333915ee5946b0a9c6bd8832231c5a5ead7eb6f8c89a46:  guess:    1
->>>>>>> 92021ae4
+    8541cb8a39a09710d91d3c99a938135e803ad5d333974604450d19ce:  guess:    1
     Ada:      Lovelace:  2000000
 
 
@@ -867,11 +778,7 @@
   PaymentPubKeyHash: 80a4f45b56b88d1139da23bc4c3c75ec6d32943c... (Wallet 7ce812d7a4770bbf58004067665c3a48f28ddd58)
   Value:
     Ada:      Lovelace:  102000000
-<<<<<<< HEAD
-    53e615717d79df55a505747c0dbc3a41fcec1e6a2a192ccb75502563:  guess:    1
-=======
-    267a1a8e74333915ee5946b0a9c6bd8832231c5a5ead7eb6f8c89a46:  guess:    1
->>>>>>> 92021ae4
+    8541cb8a39a09710d91d3c99a938135e803ad5d333974604450d19ce:  guess:    1
 
   PaymentPubKeyHash: 8952ed1aff55f5b7674b122804a3c0a96f4e2863... (Wallet 3a4778247ad35117d7c3150d194da389f3148f4a)
   Value:
@@ -883,13 +790,8 @@
 
   PaymentPubKeyHash: a2c20c77887ace1cd986193e4e75babd8993cfd5... (Wallet 872cb83b5ee40eb23bfdab1772660c822a48d491)
   Value:
-<<<<<<< HEAD
-    Ada:      Lovelace:  89705616
-    53e615717d79df55a505747c0dbc3a41fcec1e6a2a192ccb75502563:  guess:    0
-=======
-    Ada:      Lovelace:  89705619
-    267a1a8e74333915ee5946b0a9c6bd8832231c5a5ead7eb6f8c89a46:  guess:    0
->>>>>>> 92021ae4
+    Ada:      Lovelace:  89705617
+    8541cb8a39a09710d91d3c99a938135e803ad5d333974604450d19ce:  guess:    0
 
   PaymentPubKeyHash: a96a668ed7be83e332c872f51da7925b4472ca98... (Wallet bdf8dbca0cadeb365480c6ec29ec746a2b85274f)
   Value:
@@ -907,40 +809,37 @@
   Value:
     Ada:      Lovelace:  100000000
 
-<<<<<<< HEAD
-  Script: f3c84e146b7f5db1ab0610e530fca6ad9962563c422c905f73c1231f
-=======
-  Script: 4f0f14947c16c45a4dc40569a8282a2929d53797db71ae22c7f0f70e
->>>>>>> 92021ae4
+  Script: c7f9f77b664ad503be56c8422e4b797f1920aa94aa6a0cbadb736d1d
   Value:
     Ada:      Lovelace:  8000000
 
 ==== Slot #4, Tx #0 ====
-<<<<<<< HEAD
-TxId:       392f1f928dc1c8339e9c2f92c0bef275c68c45e92900215edf74d7afa754ac4c
+TxId:       3e64bb280eca2a99dee85cd2678fad79ec5b39f2037c1b49f1f72b769d55dfc2
 Fee:        Ada:      Lovelace:  352560
 Mint:       -
 Signatures  PubKey: 98c77c40ccc536e0d433874dae97d4a0787b10b3...
-              Signature: 5840e1d687668ed3cb167c5f434d596bc88ec3a1...
+              Signature: 584098411d18e63fefed9bb28856695a71df2169...
 Inputs:
   ---- Input 0 ----
-=======
-TxId:       5a96a75ea679d97aa2931f54aef2bfb25f038264f45f59f23bd9b8ac4bd0d94c
-Fee:        Ada:      Lovelace:  647642
-Mint:       -
-Signatures  PubKey: 98c77c40ccc536e0d433874dae97d4a0787b10b3...
-              Signature: 58409637ff410f28c2c00fe53e7cecddc7ae99e9...
-Inputs:
-  ---- Input 0 ----
-  Destination:  Script: 4f0f14947c16c45a4dc40569a8282a2929d53797db71ae22c7f0f70e
+  Destination:  PaymentPubKeyHash: 80a4f45b56b88d1139da23bc4c3c75ec6d32943c... (Wallet 7ce812d7a4770bbf58004067665c3a48f28ddd58)
+  Value:
+    8541cb8a39a09710d91d3c99a938135e803ad5d333974604450d19ce:  guess:    1
+    Ada:      Lovelace:  2000000
+  Source:
+    Tx:     11d0a6374009f1cb7f4130beb16085adcdcc095e9727d7a9d083718265da605c
+    Output #1
+
+
+  ---- Input 1 ----
+  Destination:  Script: c7f9f77b664ad503be56c8422e4b797f1920aa94aa6a0cbadb736d1d
   Value:
     Ada:      Lovelace:  8000000
   Source:
-    Tx:     c3bf556eb8852b7d6e1c8f1b6ce2f1f9191f07043dfeee197c059dad61ba27f5
+    Tx:     65934fd993279a82f06e26985e9c46fae2be76ff90463472f3842de5b43e0eda
     Output #2
-    Script: 59d7290100003323232332232323232323232323...
-
-  ---- Input 1 ----
+    Script: 59d72c0100003323232332232323232323232323...
+
+  ---- Input 2 ----
   Destination:  PaymentPubKeyHash: 80a4f45b56b88d1139da23bc4c3c75ec6d32943c... (Wallet 7ce812d7a4770bbf58004067665c3a48f28ddd58)
   Value:
     Ada:      Lovelace:  10000000
@@ -949,88 +848,28 @@
     Output #20
 
 
-  ---- Input 2 ----
->>>>>>> 92021ae4
-  Destination:  PaymentPubKeyHash: 80a4f45b56b88d1139da23bc4c3c75ec6d32943c... (Wallet 7ce812d7a4770bbf58004067665c3a48f28ddd58)
-  Value:
-    53e615717d79df55a505747c0dbc3a41fcec1e6a2a192ccb75502563:  guess:    1
-    Ada:      Lovelace:  2000000
-  Source:
-    Tx:     65f2add0a342a319d1f367606853f1ee2ae49047bb2668343dbbc3b878b4c5e3
-    Output #1
-
-
-  ---- Input 1 ----
-  Destination:  Script: f3c84e146b7f5db1ab0610e530fca6ad9962563c422c905f73c1231f
-  Value:
-    Ada:      Lovelace:  8000000
-  Source:
-    Tx:     dc257296a250f2df0ec438bdcd4e9e79795a83d9d5f2c0ef9e06f91c9312ab24
-    Output #2
-    Script: 59d72c0100003323232332232323232323232323...
-
-  ---- Input 2 ----
-  Destination:  PaymentPubKeyHash: 80a4f45b56b88d1139da23bc4c3c75ec6d32943c... (Wallet 7ce812d7a4770bbf58004067665c3a48f28ddd58)
-  Value:
-    Ada:      Lovelace:  10000000
-  Source:
-    Tx:     ef0ca0fb043642529818003be5a6cac88aac499e4f8f1cbc3bdb35db2b7f6958
-<<<<<<< HEAD
-    Output #20
-=======
-    Output #29
-
-
-  ---- Input 11 ----
-  Destination:  PaymentPubKeyHash: 80a4f45b56b88d1139da23bc4c3c75ec6d32943c... (Wallet 7ce812d7a4770bbf58004067665c3a48f28ddd58)
-  Value:
-    267a1a8e74333915ee5946b0a9c6bd8832231c5a5ead7eb6f8c89a46:  guess:    1
-    Ada:      Lovelace:  2000000
-  Source:
-    Tx:     f98a1a8eea76cb764325e993d731c346a5f317594562f45f06b89b367569c5da
-    Output #1
->>>>>>> 92021ae4
-
-
 
 Outputs:
   ---- Output 0 ----
   Destination:  PaymentPubKeyHash: 80a4f45b56b88d1139da23bc4c3c75ec6d32943c... (Wallet 7ce812d7a4770bbf58004067665c3a48f28ddd58)
   Value:
-<<<<<<< HEAD
-    53e615717d79df55a505747c0dbc3a41fcec1e6a2a192ccb75502563:  guess:    0
+    8541cb8a39a09710d91d3c99a938135e803ad5d333974604450d19ce:  guess:    0
     Ada:      Lovelace:  10647440
-=======
-    Ada:      Lovelace:  100352358
-    267a1a8e74333915ee5946b0a9c6bd8832231c5a5ead7eb6f8c89a46:  guess:    0
->>>>>>> 92021ae4
 
   ---- Output 1 ----
   Destination:  PaymentPubKeyHash: 80a4f45b56b88d1139da23bc4c3c75ec6d32943c... (Wallet 7ce812d7a4770bbf58004067665c3a48f28ddd58)
   Value:
     Ada:      Lovelace:  2000000
-<<<<<<< HEAD
-    53e615717d79df55a505747c0dbc3a41fcec1e6a2a192ccb75502563:  -
-=======
-    267a1a8e74333915ee5946b0a9c6bd8832231c5a5ead7eb6f8c89a46:  -
->>>>>>> 92021ae4
+    8541cb8a39a09710d91d3c99a938135e803ad5d333974604450d19ce:  -
 
   ---- Output 2 ----
   Destination:  PaymentPubKeyHash: 80a4f45b56b88d1139da23bc4c3c75ec6d32943c... (Wallet 7ce812d7a4770bbf58004067665c3a48f28ddd58)
   Value:
-<<<<<<< HEAD
-    53e615717d79df55a505747c0dbc3a41fcec1e6a2a192ccb75502563:  guess:    1
+    8541cb8a39a09710d91d3c99a938135e803ad5d333974604450d19ce:  guess:    1
     Ada:      Lovelace:  2000000
 
   ---- Output 3 ----
-  Destination:  Script: f3c84e146b7f5db1ab0610e530fca6ad9962563c422c905f73c1231f
-=======
-    267a1a8e74333915ee5946b0a9c6bd8832231c5a5ead7eb6f8c89a46:  guess:    1
-    Ada:      Lovelace:  2000000
-
-  ---- Output 3 ----
-  Destination:  Script: 4f0f14947c16c45a4dc40569a8282a2929d53797db71ae22c7f0f70e
->>>>>>> 92021ae4
+  Destination:  Script: c7f9f77b664ad503be56c8422e4b797f1920aa94aa6a0cbadb736d1d
   Value:
     Ada:      Lovelace:  5000000
 
@@ -1046,13 +885,8 @@
 
   PaymentPubKeyHash: 80a4f45b56b88d1139da23bc4c3c75ec6d32943c... (Wallet 7ce812d7a4770bbf58004067665c3a48f28ddd58)
   Value:
-<<<<<<< HEAD
     Ada:      Lovelace:  104647440
-    53e615717d79df55a505747c0dbc3a41fcec1e6a2a192ccb75502563:  guess:    1
-=======
-    Ada:      Lovelace:  104352358
-    267a1a8e74333915ee5946b0a9c6bd8832231c5a5ead7eb6f8c89a46:  guess:    1
->>>>>>> 92021ae4
+    8541cb8a39a09710d91d3c99a938135e803ad5d333974604450d19ce:  guess:    1
 
   PaymentPubKeyHash: 8952ed1aff55f5b7674b122804a3c0a96f4e2863... (Wallet 3a4778247ad35117d7c3150d194da389f3148f4a)
   Value:
@@ -1064,13 +898,8 @@
 
   PaymentPubKeyHash: a2c20c77887ace1cd986193e4e75babd8993cfd5... (Wallet 872cb83b5ee40eb23bfdab1772660c822a48d491)
   Value:
-<<<<<<< HEAD
-    Ada:      Lovelace:  89705616
-    53e615717d79df55a505747c0dbc3a41fcec1e6a2a192ccb75502563:  guess:    0
-=======
-    Ada:      Lovelace:  89705619
-    267a1a8e74333915ee5946b0a9c6bd8832231c5a5ead7eb6f8c89a46:  guess:    0
->>>>>>> 92021ae4
+    Ada:      Lovelace:  89705617
+    8541cb8a39a09710d91d3c99a938135e803ad5d333974604450d19ce:  guess:    0
 
   PaymentPubKeyHash: a96a668ed7be83e332c872f51da7925b4472ca98... (Wallet bdf8dbca0cadeb365480c6ec29ec746a2b85274f)
   Value:
@@ -1088,10 +917,6 @@
   Value:
     Ada:      Lovelace:  100000000
 
-<<<<<<< HEAD
-  Script: f3c84e146b7f5db1ab0610e530fca6ad9962563c422c905f73c1231f
-=======
-  Script: 4f0f14947c16c45a4dc40569a8282a2929d53797db71ae22c7f0f70e
->>>>>>> 92021ae4
+  Script: c7f9f77b664ad503be56c8422e4b797f1920aa94aa6a0cbadb736d1d
   Value:
     Ada:      Lovelace:  5000000