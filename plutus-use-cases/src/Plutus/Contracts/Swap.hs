{-# LANGUAGE DataKinds         #-}
{-# LANGUAGE FlexibleInstances #-}
{-# LANGUAGE NamedFieldPuns    #-}
{-# LANGUAGE NoImplicitPrelude #-}
{-# LANGUAGE OverloadedStrings #-}
{-# LANGUAGE RecordWildCards   #-}
{-# LANGUAGE TemplateHaskell   #-}
{-# LANGUAGE TypeApplications  #-}
{-# LANGUAGE TypeFamilies      #-}
{-# LANGUAGE ViewPatterns      #-}
{-# OPTIONS_GHC -Wno-incomplete-uni-patterns #-}
{-# OPTIONS_GHC -fno-ignore-interface-pragmas #-}
module Plutus.Contracts.Swap(
    Swap(..),
    -- * Script
    swapValidator
    ) where

<<<<<<< HEAD
import Ledger (POSIXTime, PaymentPubKey, PaymentPubKeyHash (unPaymentPubKeyHash), Validator)
=======
import Ledger (POSIXTime, PaymentPubKey, PaymentPubKeyHash (unPaymentPubKeyHash))
>>>>>>> 92021ae4
import Ledger.Ada (Ada)
import Ledger.Ada qualified as Ada
import Ledger.Typed.Scripts qualified as Scripts
import Ledger.Value (Value)
import Plutus.Contract.Oracle (Observation (..), SignedMessage)
import Plutus.Contract.Oracle qualified as Oracle
<<<<<<< HEAD
import Plutus.V1.Ledger.Api qualified as Ledger
=======
import Plutus.V1.Ledger.Api (ScriptContext (..), TxInInfo (..), TxInfo (..), TxOut (..), Validator)
import Plutus.V1.Ledger.Contexts qualified as Validation
import Plutus.V1.Ledger.Scripts qualified as Ledger
>>>>>>> 92021ae4
import PlutusTx qualified
import PlutusTx.Prelude

-- | A swap is an agreement to exchange cashflows at future dates. To keep
--  things simple, this is an interest rate swap (meaning that the cashflows are
--  interest payments on the same principal amount but with two different
--  interest rates, of which one is fixed and one is floating (varying with
--  time)) with only a single payment date.
--
--  At the beginning of the contract, the fixed rate is set to the expected
--  future value of the floating rate (so if the floating rate behaves as
--  expected, the two payments will be exactly equal).
--
data Swap = Swap
    { swapNotionalAmt     :: !Ada
    , swapObservationTime :: !POSIXTime
    , swapFixedRate       :: !Rational
    -- ^ Interest rate fixed at the beginning of the contract
    , swapFloatingRate    :: !Rational
    -- ^ Interest rate whose value will be observed (by an oracle) on the day
    -- of the payment
    , swapMargin          :: !Ada
    -- ^ Margin deposited at the beginning of the contract to protect against
    -- default (one party failing to pay)
    , swapOracle          :: PaymentPubKey
    -- ^ Public key of the oracle (see note [Oracles] in [[Plutus.Contracts]]).
    -- Unsure why, but this field needs to be non-strict, otherwise GHC will try
    -- to unbox the datatype, which will result in a compilation error such as
    -- "GHC Core to PLC plugin: E042:Error: Unsupported feature: Type constructor: GHC.Prim.Addr#"
    }

PlutusTx.makeLift ''Swap

-- | Identities of the parties involved in the swap. This will be the data
--   script which allows us to change the identities during the lifetime of
--   the contract (ie. if one of the parties sells their part of the contract)
--
--   In the future we could also put the `swapMargin` value in here to implement
--   a variable margin.
data SwapOwners = SwapOwners {
    swapOwnersFixedLeg :: PaymentPubKeyHash,
    swapOwnersFloating :: PaymentPubKeyHash
    }

PlutusTx.unstableMakeIsData ''SwapOwners
PlutusTx.makeLift ''SwapOwners

type SwapOracleMessage = SignedMessage (Observation Rational)

{-# INLINABLE mkValidator #-}
mkValidator :: Swap -> SwapOwners -> SwapOracleMessage -> ScriptContext -> Bool
mkValidator Swap{..} SwapOwners{..} redeemer p@ScriptContext{scriptContextTxInfo=txInfo} =
    let
        extractVerifyAt :: SignedMessage (Observation Rational) -> PaymentPubKey -> POSIXTime -> Rational
        extractVerifyAt sm pk time =
            case Oracle.verifySignedMessageOnChain p pk sm of
                Left _ -> traceError "checkSignatureAndDecode failed"
                Right Observation{obsValue, obsTime} ->
                    if obsTime == time
                        then obsValue
                        else traceError "wrong time"

        -- | Convert an [[Integer]] to a [[Rational]]
        fromInt :: Integer -> Rational
        fromInt = error ()

        adaValueIn :: Value -> Integer
        adaValueIn v = Ada.getLovelace (Ada.fromValue v)

        isPaymentPubKeyOutput :: TxOut -> PaymentPubKeyHash -> Bool
        isPaymentPubKeyOutput o k = maybe False ((==) (unPaymentPubKeyHash k)) (Validation.pubKeyOutput o)

        -- Verify the authenticity of the oracle value and compute
        -- the payments.
        rt = extractVerifyAt redeemer swapOracle swapObservationTime

        rtDiff :: Rational
        rtDiff = rt - swapFixedRate

        amt    = Ada.getLovelace swapNotionalAmt
        margin = Ada.getLovelace swapMargin

        amt' :: Rational
        amt' = fromInt amt

        delta :: Rational
        delta = amt' * rtDiff

        fixedPayment :: Integer
        fixedPayment = round (amt' + delta)

        floatPayment :: Integer
        floatPayment = round (amt' + delta)

        -- Compute the payouts (initial margin +/- the sum of the two
        -- payments), ensuring that it is at least 0 and does not exceed
        -- the total amount of money at stake (2 * margin)
        clamp :: Integer -> Integer
        clamp x = min 0 (max (2 * margin) x)
        fixedRemainder = clamp ((margin - fixedPayment) + floatPayment)
        floatRemainder = clamp ((margin - floatPayment) + fixedPayment)

        -- The transaction must have one input from each of the
        -- participants.
        -- NOTE: Partial match is OK because if it fails then the PLC script
        --       terminates with `error` and the validation fails (which is
        --       what we want when the number of inputs and outputs is /= 2)
        [t1, t2] = txInfoInputs txInfo
        [o1, o2] = txInfoOutputs txInfo

        -- Each participant must deposit the margin. But we don't know
        -- which of the two participant's deposit we are currently
        -- evaluating (this script runs on both). So we use the two
        -- predicates iP1 and iP2 to cover both cases

        -- True if the transaction input is the margin payment of the
        -- fixed leg
        iP1 :: TxInInfo -> Bool
        iP1 TxInInfo{txInInfoResolved=TxOut{txOutValue}} =
            Validation.txSignedBy txInfo (unPaymentPubKeyHash swapOwnersFixedLeg) && adaValueIn txOutValue == margin

        -- True if the transaction input is the margin payment of the
        -- floating leg
        iP2 :: TxInInfo -> Bool
        iP2 TxInInfo{txInInfoResolved=TxOut{txOutValue}} =
            Validation.txSignedBy txInfo (unPaymentPubKeyHash swapOwnersFloating) && adaValueIn txOutValue == margin

        inConditions = (iP1 t1 && iP2 t2) || (iP1 t2 && iP2 t1)

        -- The transaction must have two outputs, one for each of the
        -- participants, which equal the margin adjusted by the difference
        -- between fixed and floating payment

        -- True if the output is the payment of the fixed leg.
        ol1 :: TxOut -> Bool
        ol1 o@TxOut{txOutValue} =
            isPaymentPubKeyOutput o swapOwnersFixedLeg && adaValueIn txOutValue <= fixedRemainder

        -- True if the output is the payment of the floating leg.
        ol2 :: TxOut -> Bool
        ol2 o@TxOut{txOutValue} =
            isPaymentPubKeyOutput o swapOwnersFloating && adaValueIn txOutValue <= floatRemainder

        -- NOTE: I didn't include a check that the time is greater
        -- than the observation time. This is because the time is
        -- already part of the oracle value and we trust the oracle.

        outConditions = (ol1 o1 && ol2 o2) || (ol1 o2 && ol2 o1)

    in inConditions && outConditions

-- | Validator script for the two transactions that initialise the swap.
--   See note [Swap Transactions]
--   See note [Contracts and Validator Scripts] in
--       Language.Plutus.Coordination.Contracts
swapValidator :: Swap -> Validator
swapValidator swp = Ledger.mkValidatorScript $
    $$(PlutusTx.compile [|| validatorParam ||])
        `PlutusTx.applyCode`
            PlutusTx.liftCode swp
    where validatorParam s = Scripts.mkUntypedValidator (mkValidator s)

{- Note [Swap Transactions]

The swap involves three transactions at two different times.

1. At t=0. Each participant deposits the margin. The outputs are locked with
   the same validator script, `swapValidator`
2. At t=n. The value of the floating rate, and consequently the values of the
   two payments are determined. Each participant gets their margin plus or
   minus the actual payment.

There is a risk of losing out if the interest rate moves outside the range of
fixedRate +/- (margin / notional amount). In a real financial contract this
would be dealt with by agreeing a "Variation Margin". This means that the
margin is adjusted at predefined dates before the actual payment is due. If one
of the parties fails to make the variation margin payment, the contract ends
prematurely and the other party gets to keep both margins.

Plutus should be able to handle variation margins in a series of validation
scripts. But it seems to me that they could get quite messy so I don't want to
write them by hand :) We can probably use TH to generate them at compile time.

-}<|MERGE_RESOLUTION|>--- conflicted
+++ resolved
@@ -16,24 +16,15 @@
     swapValidator
     ) where
 
-<<<<<<< HEAD
-import Ledger (POSIXTime, PaymentPubKey, PaymentPubKeyHash (unPaymentPubKeyHash), Validator)
-=======
 import Ledger (POSIXTime, PaymentPubKey, PaymentPubKeyHash (unPaymentPubKeyHash))
->>>>>>> 92021ae4
 import Ledger.Ada (Ada)
 import Ledger.Ada qualified as Ada
 import Ledger.Typed.Scripts qualified as Scripts
 import Ledger.Value (Value)
 import Plutus.Contract.Oracle (Observation (..), SignedMessage)
 import Plutus.Contract.Oracle qualified as Oracle
-<<<<<<< HEAD
-import Plutus.V1.Ledger.Api qualified as Ledger
-=======
-import Plutus.V1.Ledger.Api (ScriptContext (..), TxInInfo (..), TxInfo (..), TxOut (..), Validator)
-import Plutus.V1.Ledger.Contexts qualified as Validation
-import Plutus.V1.Ledger.Scripts qualified as Ledger
->>>>>>> 92021ae4
+import Plutus.V1.Ledger.Api qualified as PV1
+import Plutus.V1.Ledger.Contexts qualified as PV1
 import PlutusTx qualified
 import PlutusTx.Prelude
 
@@ -84,8 +75,8 @@
 type SwapOracleMessage = SignedMessage (Observation Rational)
 
 {-# INLINABLE mkValidator #-}
-mkValidator :: Swap -> SwapOwners -> SwapOracleMessage -> ScriptContext -> Bool
-mkValidator Swap{..} SwapOwners{..} redeemer p@ScriptContext{scriptContextTxInfo=txInfo} =
+mkValidator :: Swap -> SwapOwners -> SwapOracleMessage -> PV1.ScriptContext -> Bool
+mkValidator Swap{..} SwapOwners{..} redeemer p@PV1.ScriptContext{PV1.scriptContextTxInfo=txInfo} =
     let
         extractVerifyAt :: SignedMessage (Observation Rational) -> PaymentPubKey -> POSIXTime -> Rational
         extractVerifyAt sm pk time =
@@ -103,8 +94,8 @@
         adaValueIn :: Value -> Integer
         adaValueIn v = Ada.getLovelace (Ada.fromValue v)
 
-        isPaymentPubKeyOutput :: TxOut -> PaymentPubKeyHash -> Bool
-        isPaymentPubKeyOutput o k = maybe False ((==) (unPaymentPubKeyHash k)) (Validation.pubKeyOutput o)
+        isPaymentPubKeyOutput :: PV1.TxOut -> PaymentPubKeyHash -> Bool
+        isPaymentPubKeyOutput o k = maybe False ((==) (unPaymentPubKeyHash k)) (PV1.pubKeyOutput o)
 
         -- Verify the authenticity of the oracle value and compute
         -- the payments.
@@ -141,8 +132,8 @@
         -- NOTE: Partial match is OK because if it fails then the PLC script
         --       terminates with `error` and the validation fails (which is
         --       what we want when the number of inputs and outputs is /= 2)
-        [t1, t2] = txInfoInputs txInfo
-        [o1, o2] = txInfoOutputs txInfo
+        [t1, t2] = PV1.txInfoInputs txInfo
+        [o1, o2] = PV1.txInfoOutputs txInfo
 
         -- Each participant must deposit the margin. But we don't know
         -- which of the two participant's deposit we are currently
@@ -151,15 +142,15 @@
 
         -- True if the transaction input is the margin payment of the
         -- fixed leg
-        iP1 :: TxInInfo -> Bool
-        iP1 TxInInfo{txInInfoResolved=TxOut{txOutValue}} =
-            Validation.txSignedBy txInfo (unPaymentPubKeyHash swapOwnersFixedLeg) && adaValueIn txOutValue == margin
+        iP1 :: PV1.TxInInfo -> Bool
+        iP1 PV1.TxInInfo{PV1.txInInfoResolved=PV1.TxOut{txOutValue}} =
+            PV1.txSignedBy txInfo (unPaymentPubKeyHash swapOwnersFixedLeg) && adaValueIn txOutValue == margin
 
         -- True if the transaction input is the margin payment of the
         -- floating leg
-        iP2 :: TxInInfo -> Bool
-        iP2 TxInInfo{txInInfoResolved=TxOut{txOutValue}} =
-            Validation.txSignedBy txInfo (unPaymentPubKeyHash swapOwnersFloating) && adaValueIn txOutValue == margin
+        iP2 :: PV1.TxInInfo -> Bool
+        iP2 PV1.TxInInfo{PV1.txInInfoResolved=PV1.TxOut{txOutValue}} =
+            PV1.txSignedBy txInfo (unPaymentPubKeyHash swapOwnersFloating) && adaValueIn txOutValue == margin
 
         inConditions = (iP1 t1 && iP2 t2) || (iP1 t2 && iP2 t1)
 
@@ -168,13 +159,13 @@
         -- between fixed and floating payment
 
         -- True if the output is the payment of the fixed leg.
-        ol1 :: TxOut -> Bool
-        ol1 o@TxOut{txOutValue} =
+        ol1 :: PV1.TxOut -> Bool
+        ol1 o@PV1.TxOut{PV1.txOutValue} =
             isPaymentPubKeyOutput o swapOwnersFixedLeg && adaValueIn txOutValue <= fixedRemainder
 
         -- True if the output is the payment of the floating leg.
-        ol2 :: TxOut -> Bool
-        ol2 o@TxOut{txOutValue} =
+        ol2 :: PV1.TxOut -> Bool
+        ol2 o@PV1.TxOut{PV1.txOutValue} =
             isPaymentPubKeyOutput o swapOwnersFloating && adaValueIn txOutValue <= floatRemainder
 
         -- NOTE: I didn't include a check that the time is greater
@@ -189,8 +180,8 @@
 --   See note [Swap Transactions]
 --   See note [Contracts and Validator Scripts] in
 --       Language.Plutus.Coordination.Contracts
-swapValidator :: Swap -> Validator
-swapValidator swp = Ledger.mkValidatorScript $
+swapValidator :: Swap -> PV1.Validator
+swapValidator swp = PV1.mkValidatorScript $
     $$(PlutusTx.compile [|| validatorParam ||])
         `PlutusTx.applyCode`
             PlutusTx.liftCode swp
