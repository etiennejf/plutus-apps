--- conflicted
+++ resolved
@@ -33,13 +33,9 @@
 {- Note [Costs]
 Typechecking costs are relatively simple: it costs 1 gas to perform
 a reduction. Substitution does not in general cost anything.
-<<<<<<< HEAD
-
-Costs are reset every time we enter 'NormalizeTypeM'.
-
-=======
-Costs are reset every time we enter 'NormalizeTypeM'.
->>>>>>> b72f9c9f
+
+Costs are reset every time we enter 'NormalizeTypeT'.
+
 In unlimited mode, gas is not tracked and we do not fail even on large numbers
 of reductions.
 -}
@@ -59,23 +55,7 @@
        -- If set to 'Nothing', type reductions will be unbounded.
     }
 
-<<<<<<< HEAD
 -- | The type checking monad contains the 'BuiltinTable' and it lets us throw 'TypeError's.
-type TypeCheckM ann = ReaderT TypeConfig (ExceptT (TypeError ann) Quote)
-
-runInTypeCheckM :: (forall m. MonadQuote m => NormalizeTypeT m tyname ann1 a) -> TypeCheckM ann2 a
-runInTypeCheckM a = do
-    mayGas <- _typeConfigGas <$> ask
-    case mayGas of
-        Nothing  -> runNormalizeTypeAnyM a
-        Just gas -> do
-            mayX <- liftQuote $ runNormalizeTypeGasM gas a
-            case mayX of
-                Nothing -> throwing _TypeError OutOfGas
-                Just x  -> pure x
-=======
--- | The type checking monad contains the 'BuiltinTable' and it lets us throw
--- 'TypeError's.
 type TypeCheckM ann = ReaderT TypeConfig (ExceptT (TypeError ann) Quote)
 
 -- | Run a 'NormalizeTypeT' computation in the 'TypeCheckM' context.
@@ -113,7 +93,6 @@
     if normalize
         then normalizeTypeTcm ty
         else pure $ NormalizedType ty
->>>>>>> b72f9c9f
 
 sizeToType :: Kind ()
 sizeToType = KindArrow () (Size ()) (Type ())
@@ -133,11 +112,7 @@
 annotateNormalizeType ann con ty = case annotateType ty of
     Left  (_::RenameError ()) -> throwing _TypeError $ InternalTypeErrorE ann $ OpenTypeOfBuiltin ty con
     -- That's quite inefficient, but is there anything we can do about that?
-<<<<<<< HEAD
-    Right annTyOfName         -> runInTypeCheckM $ normalizeTypeM annTyOfName
-=======
     Right annTyOfName         -> normalizeTypeTcm annTyOfName
->>>>>>> b72f9c9f
 
 -- | Annotate the type of a 'BuiltinName' and return it wrapped in 'NormalizedType'.
 normalizedAnnotatedTypeOfBuiltinName
@@ -343,23 +318,16 @@
             pure $ NormalizedType vCod              -- Subpart of a normalized type, so normalized.
         _ -> throwError (TypeMismatch x (void fun) (TyFun () dummyType dummyType) vFunTy)
 
-<<<<<<< HEAD
--- [infer| body : all (n :: nK) vCod]    [check| ty :: tyK]    ty ~>? vTy    [vTy / n] vCod ~> vRes
--- ------------------------------------------------------------------------------------------------
--- [infer| body {ty} : vRes]
-=======
 -- [infer| body : all (n :: nK) vCod]    [check| ty :: tyK]    ty ~>? vTy
 -- ----------------------------------------------------------------------
 -- [infer| body {ty} : NORM ([vTy / n] vCod)]
->>>>>>> b72f9c9f
 typeOf (TyInst x body ty) = do
     vBodyTy <- typeOf body
     case getNormalizedType vBodyTy of
         TyForall _ n nK vCod -> do
             kindCheckM x ty nK
-<<<<<<< HEAD
-            vTy <- normalizeTypeOpt $ void ty
-            runInTypeCheckM $ substituteNormalizeTypeM vTy n vCod
+            vTy <- normalizeTypeOptTcm $ void ty
+            substituteNormalizeTypeTcm vTy n vCod
         _ -> throwError (TypeMismatch x (void body) (TyForall () dummyTyName dummyKind dummyType) vBodyTy)
 
 -- [infer| term : ifix vPat vArg]    [infer| vArg :: k]
@@ -380,35 +348,11 @@
 typeOf (IWrap x pat arg term) = do
     k <- indexOfPatternFunctor x pat
     kindCheckM x arg k
-    vPat <- runInTypeCheckM $ normalizeTypeM {- Opt -} $ void pat
-    vArg <- runInTypeCheckM $ normalizeTypeM {- Opt -} $ void arg
+    vPat <- normalizeTypeOptTcm $ void pat
+    vArg <- normalizeTypeOptTcm $ void arg
     unfoldedFix <- unfoldFixOf vPat vArg  k
     typeCheckM x term unfoldedFix
     return $ TyIFix () <$> vPat <*> vArg
-=======
-            vTy <- normalizeTypeOptTcm $ void ty
-            substituteNormalizeTypeTcm vTy n vCod
-        _ -> throwError (TypeMismatch x (void body) (TyForall () dummyTyName dummyKind dummyType) vBodyTy)
-
--- [infer| term : fix n vPat]
--- -----------------------------------------------------
--- [infer| unwrap n term : NORM ([fix n vPat / n] vPat)]
-typeOf (Unwrap x term) = do
-    vTermTy <- typeOf term
-    case getNormalizedType vTermTy of
-        TyFix _ n vPat -> unfoldFixOf n (NormalizedType vPat)
-        _              -> throwError (TypeMismatch x (void term) (TyFix () dummyTyName dummyType) vTermTy)
-
--- [check| pat :: *]    pat ~>? vPat    [check| term : NORM ([fix n vPat / n] vPat)]
--- ---------------------------------------------------------------------------------
--- [infer| wrap n pat term : fix n vPat]
-typeOf (Wrap x n pat term) = do
-    kindCheckM x pat $ Type ()
-    vPat <- normalizeTypeOptTcm $ void pat
-    unfoldedFix <- unfoldFixOf (void n) vPat
-    typeCheckM x term unfoldedFix
-    return $ TyFix () (void n) <$> vPat
->>>>>>> b72f9c9f
 
 -- | Check a 'Term' against a 'NormalizedType'.
 typeCheckM :: a
@@ -423,7 +367,6 @@
     vTermTy <- typeOf term
     when (vTermTy /= vTy) $ throwError (TypeMismatch x (void term) (getNormalizedType vTermTy) vTy)
 
-<<<<<<< HEAD
 -- | @unfoldFixOf pat arg k = NORM (vPat (\(a :: k) -> ifix vPat a) arg)@
 unfoldFixOf
     :: NormalizedType TyNameWithKind ()  -- ^ @vPat@
@@ -434,27 +377,9 @@
     let vPat = getNormalizedType pat
         vArg = getNormalizedType arg
     a <- liftQuote $ TyNameWithKind <$> freshTyName ((), k) "a"
-    runInTypeCheckM $ normalizeTypeM $
+    -- TODO: we previously called 'substituteNormalizeTypeTcm' here.
+    normalizeTypeTcm $
         foldl' (TyApp ()) vPat
             [ TyLam () a k . TyIFix () vPat $ TyVar () a
             , vArg
-            ]
-
--- this will reduce a type, or simply wrap it in a 'NormalizedType' constructor
--- if we are working with normalized type annotations
-normalizeTypeOpt :: Type TyNameWithKind () -> TypeCheckM a (NormalizedType TyNameWithKind ())
-normalizeTypeOpt ty = do
-    typeConfig <- ask
-    if _typeConfigNormalize typeConfig
-        then runInTypeCheckM $ normalizeTypeM ty
-        else pure $ NormalizedType ty
-=======
--- | @unfoldFixOf vPat = NORM (vPat (fix vPat))@
-unfoldFixOf
-    :: TyNameWithKind ()
-    -> NormalizedType TyNameWithKind ()
-    -> TypeCheckM a (NormalizedType TyNameWithKind ())
-unfoldFixOf name vPat = do
-    let pat = getNormalizedType vPat
-    substituteNormalizeTypeTcm (TyFix () name <$> vPat) name pat
->>>>>>> b72f9c9f
+            ]