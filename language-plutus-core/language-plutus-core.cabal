--- conflicted
+++ resolved
@@ -37,19 +37,15 @@
         Language.PlutusCore.Lexer
         Language.PlutusCore.Lexer.Type
         Language.PlutusCore.Parser
-<<<<<<< HEAD
-        Language.PlutusCore.TypeRenamer
         Language.PlutusCore.Constant.Prelude
         Language.PlutusCore.Constant.Make
         Language.PlutusCore.Constant.View
         Language.PlutusCore.Constant.Typed
         Language.PlutusCore.Constant.Apply
         Language.PlutusCore.CkMachine
-=======
         Language.PlutusCore.Renamer
         Language.PlutusCore.Error
         Language.PlutusCore.TypeSynthesis
->>>>>>> f9863a0c
         PlutusPrelude
     default-language: Haskell2010
     other-extensions: DeriveGeneric DeriveAnyClass StandaloneDeriving
@@ -99,14 +95,9 @@
         bytestring -any,
         tasty-golden -any,
         text -any,
-<<<<<<< HEAD
-        prettyprinter -any
-
-=======
         prettyprinter -any,
         containers -any
-    
->>>>>>> f9863a0c
+
     if (flag(development) && impl(ghc <8.4))
         ghc-options: -Werror
 
