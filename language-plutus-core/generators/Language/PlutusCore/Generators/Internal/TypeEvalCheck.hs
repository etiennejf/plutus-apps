--- conflicted
+++ resolved
@@ -77,11 +77,7 @@
     -> TermOf (TypedBuiltinValue Size a)
     -> TypeEvalCheckM (TermOf TypeEvalCheckResult)
 typeEvalCheckBy eval (TermOf term tbv) = TermOf term <$> do
-<<<<<<< HEAD
-    let typecheck = annotateTerm >=> typecheckTerm (TypeCheckCfg 10000 $ TypeConfig True mempty)
-=======
-    let typecheck = annotateTerm >=> typecheckTerm (TypeConfig True mempty (Just 1000))
->>>>>>> 99a06bf8
+    let typecheck = annotateTerm >=> typecheckTerm (TypeConfig True mempty Nothing)
     termTy <- typecheck term
     resExpected <- liftQuote $ maybeToEvaluationResult <$> makeBuiltin tbv
     fmap (TypeEvalCheckResult termTy) $
