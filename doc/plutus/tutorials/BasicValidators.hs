--- conflicted
+++ resolved
@@ -11,17 +11,10 @@
 import PlutusTx qualified
 import PlutusTx.Prelude (Bool (False, True), BuiltinData, Integer, Maybe (Just), Ord ((<=)), check, error, fold, ($))
 
-<<<<<<< HEAD
-import Ledger
-import Ledger.Ada
-import Ledger.Typed.Scripts
-import Ledger.Value
-=======
 import Ledger qualified
 import Ledger.Ada qualified as Ada
 import Ledger.Typed.Scripts qualified as Typed
 import Ledger.Value qualified as Value
->>>>>>> fdb0eec4
 
 import Data.ByteString qualified as BS
 import Data.ByteString.Lazy qualified as BSL
