{-# LANGUAGE DataKinds         #-}
{-# LANGUAGE FlexibleContexts  #-}
{-# LANGUAGE OverloadedStrings #-}
{-# LANGUAGE TypeApplications  #-}

module Main(main) where

import Cardano.Api qualified as C
import Cardano.Api.Shelley qualified as C
import Control.Lens (preview, toListOf, view)
import Control.Monad (forM_, guard, replicateM, void)
import Control.Monad.IO.Class (MonadIO (liftIO))
import Control.Monad.Reader (ask)
import Data.ByteString qualified as BS
import Data.Default (def)
import Data.Map qualified as Map
import Data.Maybe (fromMaybe, mapMaybe)
import Data.Void (Void)
import Hedgehog (Property, annotateShow, forAll, property, (===))
import Hedgehog qualified
import Hedgehog.Gen qualified as Gen
import Hedgehog.Range qualified as Range
import Language.Haskell.TH.Syntax
import Ledger qualified
import Ledger.Ada qualified as Ada
import Ledger.Address (StakePubKeyHash (StakePubKeyHash), addressStakingCredential)
import Ledger.Credential (Credential (PubKeyCredential, ScriptCredential), StakingCredential (StakingHash))
import Ledger.Crypto (PubKeyHash (PubKeyHash))
import Ledger.Generators qualified as Gen
import Ledger.Tx (Tx (txOutputs), TxOut (TxOut, txOutAddress))
import Ledger.Tx.CardanoAPI qualified as C
import Ledger.Tx.Constraints as Constraints
import Ledger.Tx.Constraints.OffChain qualified as OC
import Ledger.Typed.Scripts qualified as Scripts
import Ledger.Value (CurrencySymbol, Value (Value))
import Ledger.Value qualified as Value
import Plutus.Script.Utils.V1.Generators qualified as Gen
import Plutus.V1.Ledger.Api qualified as Ledger
import Plutus.V1.Ledger.Scripts qualified as Ledger
import PlutusTx qualified
import PlutusTx.AssocMap qualified as AMap
import PlutusTx.Builtins.Internal (BuiltinByteString (..))
import PlutusTx.Prelude qualified as Pl
import Test.Tasty (TestTree, defaultMain, testGroup)
import Test.Tasty.Hedgehog (testPropertyNamed)

main :: IO ()
main = defaultMain tests

tests :: TestTree
tests = testGroup "all tests"
<<<<<<< HEAD
    [ testPropertyNamed "mustPayToPubKeyAddress should create output addresses with stake pub key hash"
                        "mustPayToPubKeyAddressStakePubKeyNotNothingProp"
                        mustPayToPubKeyAddressStakePubKeyNotNothingProp
    -- , testPropertyNamed "mustSpendScriptOutputWithMatchingDatumAndValue"
    --                     "testMustSpendScriptOutputWithMatchingDatumAndValue"
    --                     testMustSpendScriptOutputWithMatchingDatumAndValue
=======
    [ testProperty "mustPayToPubKeyAddress should create output addresses with stake pub key hash"
        mustPayToPubKeyAddressStakePubKeyNotNothingProp
    -- , testProperty "mustSpendScriptOutputWithMatchingDatumAndValue" testMustSpendScriptOutputWithMatchingDatumAndValue
>>>>>>> 708290b3
    ]

-- | Reduce one of the elements in a 'Value' by one.
--   Returns 'Nothing' if the value contains no positive
--   elements.
reduceByOne :: Hedgehog.MonadGen m => Value -> m (Maybe Value)
reduceByOne (Value.Value value) = do
    let flat = do
            (currency, rest) <- AMap.toList value
            (tokenName, amount) <- AMap.toList rest
            guard (amount > 0)
            pure (currency, tokenName, pred amount)
    if null flat
        then pure Nothing
        else (\(cur, tok, amt) -> Just $ Value.singleton cur tok amt) <$> Gen.element flat

-- | A 'Value' with non-negative entries taken from a relatively
--   small pool of MPS hashes and token names.
nonNegativeValue :: Hedgehog.MonadGen m => m Value
nonNegativeValue =
    let tokenNames = ["a", "b", "c", "d"]
    in Gen.someTokenValue
        <$> Gen.element tokenNames
        <*> Gen.integral (Range.linear 0 10000)

-- | The 'mustPayToPubKeyAddress' should be able to set the stake public key hash to some value.
mustPayToPubKeyAddressStakePubKeyNotNothingProp :: Property
mustPayToPubKeyAddressStakePubKeyNotNothingProp = property $ do
    pkh <- forAll $ Ledger.paymentPubKeyHash <$> Gen.element Gen.knownPaymentPublicKeys
    let skh = StakePubKeyHash $ Ledger.pubKeyHash $ Ledger.PubKey "00000000000000000000000000000000000000000000000000000000"
        txE = mkTx @Void def mempty (Constraints.mustPayToPubKeyAddress pkh skh (Ada.toValue Ledger.minAdaTxOut))
    case txE of
        Left err -> do
            Hedgehog.annotateShow err
            Hedgehog.failure
        Right utx -> do
            let tx = fromMaybe (error "Unexpected emulator tx") (preview OC.tx utx)
                outputs = view OC.txOuts tx
                stakingCreds = mapMaybe stakePaymentPubKeyHash outputs
            Hedgehog.assert $ not $ null stakingCreds
            forM_ stakingCreds ((===) skh)
    where
        stakePaymentPubKeyHash :: C.TxOut C.CtxTx C.BabbageEra -> Maybe StakePubKeyHash
        stakePaymentPubKeyHash (C.TxOut addr _ _ _) = do
            txOutAddress <- either (const Nothing) Just $ C.fromCardanoAddressInEra addr
            stakeCred <- addressStakingCredential txOutAddress
            case stakeCred of
                StakingHash (PubKeyCredential pkh) -> Just $ StakePubKeyHash pkh
                _                                  -> Nothing


-- txOut0 :: Ledger.ChainIndexTxOut
-- txOut0 = Ledger.ScriptChainIndexTxOut (Ledger.Address (ScriptCredential alwaysSucceedValidatorHash) Nothing) (Left alwaysSucceedValidatorHash) (Right Ledger.unitDatum) mempty

-- txOutRef0 :: Ledger.TxOutRef
-- txOutRef0 = Ledger.TxOutRef (Ledger.TxId "") 0

-- data UnitTest
-- instance Scripts.ValidatorTypes UnitTest

-- alwaysSucceedValidator :: Scripts.TypedValidator UnitTest
-- alwaysSucceedValidator = Scripts.mkTypedValidator
--     $$(PlutusTx.compile [|| \_ _ _ -> True ||])
--     $$(PlutusTx.compile [|| wrap ||])
--     where
--         wrap = Scripts.mkUntypedValidator

-- alwaysSucceedValidatorHash :: Ledger.ValidatorHash
-- alwaysSucceedValidatorHash = Scripts.validatorHash alwaysSucceedValidator

-- validator1 :: Scripts.TypedValidator UnitTest
-- validator1 = Scripts.mkTypedValidator
--     ($$(PlutusTx.compile [|| \vh _ _ -> checkScriptContext @() @() (constraints1 vh) ||])
--         `PlutusTx.applyCode` PlutusTx.liftCode alwaysSucceedValidatorHash)
--     $$(PlutusTx.compile [|| wrap ||])
--     where
--         wrap = Scripts.mkUntypedValidator

-- validatorHash1 :: Ledger.ValidatorHash
-- validatorHash1 = Scripts.validatorHash validator1

-- txOut1 :: Ledger.ChainIndexTxOut
-- txOut1 = Ledger.ScriptChainIndexTxOut (Ledger.Address (ScriptCredential validatorHash1) Nothing) (Left validatorHash1) (Right Ledger.unitDatum) mempty

-- txOutRef1 :: Ledger.TxOutRef
-- txOutRef1 = Ledger.TxOutRef (Ledger.TxId "") 1

-- utxo1 :: Map.Map Ledger.TxOutRef Ledger.ChainIndexTxOut
-- utxo1 = Map.fromList [(txOutRef0, txOut0), (txOutRef1, txOut1)]

-- {-# INLINABLE constraints1 #-}
-- constraints1 :: Ledger.ValidatorHash -> TxConstraints () ()
-- constraints1 vh =
--     Constraints.mustSpendScriptOutputWithMatchingDatumAndValue
--         vh
--         (Pl.== Ledger.unitDatum)
--         (Pl.const True)
--         Ledger.unitRedeemer
--     <> Constraints.mustSpendScriptOutput txOutRef1 Ledger.unitRedeemer

-- lookups1 :: ScriptLookups UnitTest
-- lookups1
--     = Constraints.unspentOutputs utxo1
--     <> Constraints.plutusV1OtherScript (Scripts.validatorScript alwaysSucceedValidator)
--     <> Constraints.plutusV1OtherScript (Scripts.validatorScript validator1)

-- testMustSpendScriptOutputWithMatchingDatumAndValue :: Property
-- testMustSpendScriptOutputWithMatchingDatumAndValue = testScriptInputs lookups1 (constraints1 alwaysSucceedValidatorHash)<|MERGE_RESOLUTION|>--- conflicted
+++ resolved
@@ -49,18 +49,12 @@
 
 tests :: TestTree
 tests = testGroup "all tests"
-<<<<<<< HEAD
     [ testPropertyNamed "mustPayToPubKeyAddress should create output addresses with stake pub key hash"
                         "mustPayToPubKeyAddressStakePubKeyNotNothingProp"
                         mustPayToPubKeyAddressStakePubKeyNotNothingProp
     -- , testPropertyNamed "mustSpendScriptOutputWithMatchingDatumAndValue"
     --                     "testMustSpendScriptOutputWithMatchingDatumAndValue"
     --                     testMustSpendScriptOutputWithMatchingDatumAndValue
-=======
-    [ testProperty "mustPayToPubKeyAddress should create output addresses with stake pub key hash"
-        mustPayToPubKeyAddressStakePubKeyNotNothingProp
-    -- , testProperty "mustSpendScriptOutputWithMatchingDatumAndValue" testMustSpendScriptOutputWithMatchingDatumAndValue
->>>>>>> 708290b3
     ]
 
 -- | Reduce one of the elements in a 'Value' by one.
