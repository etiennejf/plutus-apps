--- conflicted
+++ resolved
@@ -18,24 +18,16 @@
 import Ledger.Crypto (PubKey, Signature)
 import Ledger.Interval (Extended, Interval, LowerBound, UpperBound)
 import Ledger.Slot (Slot)
-import Ledger.Tx (RedeemerPtr, ScriptTag, Tx, TxId)
+import Ledger.Tx (RedeemerPtr, ScriptTag, Tx)
 import Ledger.Tx.CardanoAPI (ToCardanoError)
-<<<<<<< HEAD
-import Ledger.Typed.Tx (ConnectionError, WrongOutTypeError)
 import Plutus.Contract.Effects (ActiveEndpoint (..), PABReq (..), PABResp (..))
 import Plutus.Contract.StateMachine (ThreadToken)
 import Plutus.Script.Utils.V1.Address (mkValidatorAddress)
-import Plutus.V1.Ledger.Api (Address (..), LedgerBytes, PubKeyHash, TxOut, TxOutRef, ValidatorHash (ValidatorHash))
+import Plutus.Script.Utils.V1.Typed.Scripts (ConnectionError, WrongOutTypeError)
+import Plutus.V1.Ledger.Api (Address (..), LedgerBytes, PubKeyHash, TxId, TxOut, TxOutRef,
+                             ValidatorHash (ValidatorHash))
 import Plutus.V1.Ledger.Bytes qualified as LedgerBytes
 import Plutus.V1.Ledger.Tx (TxIn, TxInType)
-=======
-import Ledger.TxId (TxId)
-import Plutus.Contract.Effects (ActiveEndpoint (..), PABReq (..), PABResp (..))
-import Plutus.Contract.StateMachine (ThreadToken)
-import Plutus.Script.Utils.V1.Typed.Scripts (ConnectionError, WrongOutTypeError)
-import Plutus.V1.Ledger.Api (ValidatorHash (ValidatorHash))
-import Plutus.V1.Ledger.Scripts qualified as Ledger
->>>>>>> 0c379232
 import PlutusTx qualified
 import PlutusTx.AssocMap qualified as AssocMap
 import PlutusTx.Prelude qualified as PlutusTx
