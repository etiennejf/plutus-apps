--- conflicted
+++ resolved
@@ -12,7 +12,7 @@
                                 "getTxId": "0312c21da481701ccdc534cdc3d080111f688e5ba147eb5d74865fb180be287a"
                             },
                             {
-                                "contents": {
+                                "_emulatorTx": {
                                     "txCollateral": [],
                                     "txData": [],
                                     "txFee": {
@@ -872,19 +872,12 @@
                         "txMintScripts": [],
                         "txOutputs": [
                             {
-<<<<<<< HEAD
                                 "txOutAddress": {
                                     "addressCredential": {
                                         "contents": {
                                             "getPubKeyHash": "80a4f45b56b88d1139da23bc4c3c75ec6d32943c087f250b86193ca7"
                                         },
                                         "tag": "PubKeyCredential"
-=======
-                                "_emulatorTx": {
-                                    "txInputs": [],
-                                    "txFee": {
-                                        "getValue": []
->>>>>>> 13e7b668
                                     },
                                     "addressStakingCredential": null
                                 },
